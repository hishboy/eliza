import { PGLiteDatabaseAdapter } from "@elizaos/adapter-pglite";
import { PostgresDatabaseAdapter } from "@elizaos/adapter-postgres";
import { RedisClient } from "@elizaos/adapter-redis";
import { SqliteDatabaseAdapter } from "@elizaos/adapter-sqlite";
import { SupabaseDatabaseAdapter } from "@elizaos/adapter-supabase";
import { AutoClientInterface } from "@elizaos/client-auto";
import { DiscordClientInterface } from "@elizaos/client-discord";
import { InstagramClientInterface } from "@elizaos/client-instagram";
import { LensAgentClient } from "@elizaos/client-lens";
import { SlackClientInterface } from "@elizaos/client-slack";
import { TelegramClientInterface } from "@elizaos/client-telegram";
import { TwitterClientInterface } from "@elizaos/client-twitter";
<<<<<<< HEAD
import { FarcasterClientInterface } from "@elizaos/client-farcaster";
=======
import { JeeterClientInterface } from "@elizaos/client-simsai";
// import { ReclaimAdapter } from "@elizaos/plugin-reclaim";
>>>>>>> 9bd9a6d5
import { DirectClient } from "@elizaos/client-direct";
import { agentKitPlugin } from "@elizaos/plugin-agentkit";
// import { ReclaimAdapter } from "@elizaos/plugin-reclaim";
import { PrimusAdapter } from "@elizaos/plugin-primus";
import { lightningPlugin } from "@elizaos/plugin-lightning";
import { elizaCodeinPlugin, onchainJson } from "@elizaos/plugin-iq6900";
import { holdstationPlugin } from "@elizaos/plugin-holdstation";

import {
    AgentRuntime,
    CacheManager,
    CacheStore,
    type Character,
    type Client,
    Clients,
    DbCacheAdapter,
    defaultCharacter,
    elizaLogger,
    FsCacheAdapter,
    type IAgentRuntime,
    type ICacheManager,
    type IDatabaseAdapter,
    type IDatabaseCacheAdapter,
    ModelProviderName,
    parseBooleanFromText,
    settings,
    stringToUuid,
    validateCharacterConfig,
} from "@elizaos/core";
import { zgPlugin } from "@elizaos/plugin-0g";

import { bootstrapPlugin } from "@elizaos/plugin-bootstrap";
import { normalizeCharacter } from "@elizaos/plugin-di";
import createGoatPlugin from "@elizaos/plugin-goat";
// import { intifacePlugin } from "@elizaos/plugin-intiface";
import { ThreeDGenerationPlugin } from "@elizaos/plugin-3d-generation";
import { abstractPlugin } from "@elizaos/plugin-abstract";
import { akashPlugin } from "@elizaos/plugin-akash";
import { alloraPlugin } from "@elizaos/plugin-allora";
import { aptosPlugin } from "@elizaos/plugin-aptos";
import { artheraPlugin } from "@elizaos/plugin-arthera";
import { autonomePlugin } from "@elizaos/plugin-autonome";
import { availPlugin } from "@elizaos/plugin-avail";
import { avalanchePlugin } from "@elizaos/plugin-avalanche";
import { b2Plugin } from "@elizaos/plugin-b2";
import { binancePlugin } from "@elizaos/plugin-binance";
import { birdeyePlugin } from "@elizaos/plugin-birdeye";
import {
    advancedTradePlugin,
    coinbaseCommercePlugin,
    coinbaseMassPaymentsPlugin,
    tokenContractPlugin,
    tradePlugin,
    webhookPlugin,
} from "@elizaos/plugin-coinbase";
import { coingeckoPlugin } from "@elizaos/plugin-coingecko";
import { coinmarketcapPlugin } from "@elizaos/plugin-coinmarketcap";
import { confluxPlugin } from "@elizaos/plugin-conflux";
import { createCosmosPlugin } from "@elizaos/plugin-cosmos";
import { cronosZkEVMPlugin } from "@elizaos/plugin-cronoszkevm";
import { evmPlugin } from "@elizaos/plugin-evm";
import { flowPlugin } from "@elizaos/plugin-flow";
import { fuelPlugin } from "@elizaos/plugin-fuel";
import { genLayerPlugin } from "@elizaos/plugin-genlayer";
import { gitcoinPassportPlugin } from "@elizaos/plugin-gitcoin-passport";
import { initiaPlugin } from "@elizaos/plugin-initia";
import { imageGenerationPlugin } from "@elizaos/plugin-image-generation";
import { lensPlugin } from "@elizaos/plugin-lensNetwork";
import { multiversxPlugin } from "@elizaos/plugin-multiversx";
import { nearPlugin } from "@elizaos/plugin-near";
import createNFTCollectionsPlugin from "@elizaos/plugin-nft-collections";
import { nftGenerationPlugin } from "@elizaos/plugin-nft-generation";
import { createNodePlugin } from "@elizaos/plugin-node";
import { obsidianPlugin } from "@elizaos/plugin-obsidian";
import { OpacityAdapter } from "@elizaos/plugin-opacity";
import { openWeatherPlugin } from "@elizaos/plugin-open-weather";
import { quaiPlugin } from "@elizaos/plugin-quai";
import { sgxPlugin } from "@elizaos/plugin-sgx";
import { solanaPlugin } from "@elizaos/plugin-solana";
import { solanaAgentkitPlugin } from "@elizaos/plugin-solana-agent-kit";
import { squidRouterPlugin } from "@elizaos/plugin-squid-router";
import { stargazePlugin } from "@elizaos/plugin-stargaze";
import { storyPlugin } from "@elizaos/plugin-story";
import { suiPlugin } from "@elizaos/plugin-sui";
import { TEEMode, teePlugin } from "@elizaos/plugin-tee";
import { teeLogPlugin } from "@elizaos/plugin-tee-log";
import { teeMarlinPlugin } from "@elizaos/plugin-tee-marlin";
import { verifiableLogPlugin } from "@elizaos/plugin-tee-verifiable-log";
import { tonPlugin } from "@elizaos/plugin-ton";
import { webSearchPlugin } from "@elizaos/plugin-web-search";
import { injectivePlugin } from "@elizaos/plugin-injective";
import { giphyPlugin } from "@elizaos/plugin-giphy";
import { letzAIPlugin } from "@elizaos/plugin-letzai";
import { thirdwebPlugin } from "@elizaos/plugin-thirdweb";
import { hyperliquidPlugin } from "@elizaos/plugin-hyperliquid";
import { echoChambersPlugin } from "@elizaos/plugin-echochambers";
import { dexScreenerPlugin } from "@elizaos/plugin-dexscreener";
import { pythDataPlugin } from "@elizaos/plugin-pyth-data";

import { openaiPlugin } from '@elizaos/plugin-openai';
import nitroPlugin from "@elizaos/plugin-router-nitro";
import { devinPlugin } from '@elizaos/plugin-devin';


import { zksyncEraPlugin } from "@elizaos/plugin-zksync-era";

import { nvidiaNimPlugin } from "@elizaos/plugin-nvidia-nim";

import { zxPlugin } from "@elizaos/plugin-0x";
import Database from "better-sqlite3";
import fs from "fs";
import net from "net";
import path from "path";
import { fileURLToPath } from "url";
import yargs from "yargs";
<<<<<<< HEAD
=======
import { dominosPlugin } from "@elizaos/plugin-dominos";
>>>>>>> 9bd9a6d5

const __filename = fileURLToPath(import.meta.url); // get the resolved path to the file
const __dirname = path.dirname(__filename); // get the name of the directory

export const wait = (minTime = 1000, maxTime = 3000) => {
    const waitTime =
        Math.floor(Math.random() * (maxTime - minTime + 1)) + minTime;
    return new Promise((resolve) => setTimeout(resolve, waitTime));
};

const logFetch = async (url: string, options: any) => {
    elizaLogger.debug(`Fetching ${url}`);
    // Disabled to avoid disclosure of sensitive information such as API keys
    // elizaLogger.debug(JSON.stringify(options, null, 2));
    return fetch(url, options);
};

export function parseArguments(): {
    character?: string;
    characters?: string;
} {
    try {
        return yargs(process.argv.slice(3))
            .option("character", {
                type: "string",
                description: "Path to the character JSON file",
            })
            .option("characters", {
                type: "string",
                description:
                    "Comma separated list of paths to character JSON files",
            })
            .parseSync();
    } catch (error) {
        elizaLogger.error("Error parsing arguments:", error);
        return {};
    }
}

function tryLoadFile(filePath: string): string | null {
    try {
        return fs.readFileSync(filePath, "utf8");
    } catch (e) {
        return null;
    }
}
function mergeCharacters(base: Character, child: Character): Character {
    const mergeObjects = (baseObj: any, childObj: any) => {
        const result: any = {};
        const keys = new Set([
            ...Object.keys(baseObj || {}),
            ...Object.keys(childObj || {}),
        ]);
        keys.forEach((key) => {
            if (
                typeof baseObj[key] === "object" &&
                typeof childObj[key] === "object" &&
                !Array.isArray(baseObj[key]) &&
                !Array.isArray(childObj[key])
            ) {
                result[key] = mergeObjects(baseObj[key], childObj[key]);
            } else if (
                Array.isArray(baseObj[key]) ||
                Array.isArray(childObj[key])
            ) {
                result[key] = [
                    ...(baseObj[key] || []),
                    ...(childObj[key] || []),
                ];
            } else {
                result[key] =
                    childObj[key] !== undefined ? childObj[key] : baseObj[key];
            }
        });
        return result;
    };
    return mergeObjects(base, child);
}
function isAllStrings(arr: unknown[]): boolean {
    return Array.isArray(arr) && arr.every((item) => typeof item === "string");
}
export async function loadCharacterFromOnchain(): Promise<Character[]> {
    const jsonText = onchainJson;

    console.log("JSON:", jsonText);
    if (!jsonText) return [];
    const loadedCharacters = [];
    try {
        const character = JSON.parse(jsonText);
        validateCharacterConfig(character);

        // .id isn't really valid
        const characterId = character.id || character.name;
        const characterPrefix = `CHARACTER.${characterId
            .toUpperCase()
            .replace(/ /g, "_")}.`;

        const characterSettings = Object.entries(process.env)
            .filter(([key]) => key.startsWith(characterPrefix))
            .reduce((settings, [key, value]) => {
                const settingKey = key.slice(characterPrefix.length);
                settings[settingKey] = value;
                return settings;
            }, {});

        if (Object.keys(characterSettings).length > 0) {
            character.settings = character.settings || {};
            character.settings.secrets = {
                ...characterSettings,
                ...character.settings.secrets,
            };
        }

        // Handle plugins
        if (isAllStrings(character.plugins)) {
            elizaLogger.info("Plugins are: ", character.plugins);
            const importedPlugins = await Promise.all(
                character.plugins.map(async (plugin) => {
                    const importedPlugin = await import(plugin);
                    return importedPlugin.default;
                })
            );
            character.plugins = importedPlugins;
        }

        loadedCharacters.push(character);
        elizaLogger.info(
            `Successfully loaded character from: ${process.env.IQ_WALLET_ADDRESS}`
        );
        return loadedCharacters;
    } catch (e) {
        elizaLogger.error(
            `Error parsing character from ${process.env.IQ_WALLET_ADDRESS}: ${e}`
        );
        process.exit(1);
    }
}

async function loadCharactersFromUrl(url: string): Promise<Character[]> {
    try {
        const response = await fetch(url);
        const responseJson = await response.json();

        let characters: Character[] = [];
        if (Array.isArray(responseJson)) {
            characters = await Promise.all(
                responseJson.map((character) => jsonToCharacter(url, character))
            );
        } else {
            const character = await jsonToCharacter(url, responseJson);
            characters.push(character);
        }
        return characters;
    } catch (e) {
        elizaLogger.error(`Error loading character(s) from ${url}: ${e}`);
        process.exit(1);
    }
}

async function jsonToCharacter(
    filePath: string,
    character: any
): Promise<Character> {
    validateCharacterConfig(character);

    // .id isn't really valid
    const characterId = character.id || character.name;
<<<<<<< HEAD
    const characterPrefix = `CHARACTER.${characterId
        .toUpperCase()
        .replace(/ /g, "_")}.`;
=======
    const characterPrefix = `CHARACTER.${characterId.toUpperCase().replace(/ /g, "_")}.`;
>>>>>>> 9bd9a6d5
    const characterSettings = Object.entries(process.env)
        .filter(([key]) => key.startsWith(characterPrefix))
        .reduce((settings, [key, value]) => {
            const settingKey = key.slice(characterPrefix.length);
            return { ...settings, [settingKey]: value };
        }, {});
    if (Object.keys(characterSettings).length > 0) {
        character.settings = character.settings || {};
        character.settings.secrets = {
            ...characterSettings,
            ...character.settings.secrets,
        };
    }
    // Handle plugins
    character.plugins = await handlePluginImporting(character.plugins);
    if (character.extends) {
        elizaLogger.info(
            `Merging  ${character.name} character with parent characters`
        );
        for (const extendPath of character.extends) {
            const baseCharacter = await loadCharacter(
                path.resolve(path.dirname(filePath), extendPath)
            );
            character = mergeCharacters(baseCharacter, character);
            elizaLogger.info(
                `Merged ${character.name} with ${baseCharacter.name}`
            );
        }
    }
    return character;
}

async function loadCharacter(filePath: string): Promise<Character> {
    const content = tryLoadFile(filePath);
    if (!content) {
        throw new Error(`Character file not found: ${filePath}`);
    }
    const character = JSON.parse(content);
    return jsonToCharacter(filePath, character);
}

async function loadCharacterTryPath(characterPath: string): Promise<Character> {
    let content: string | null = null;
    let resolvedPath = "";

    // Try different path resolutions in order
    const pathsToTry = [
        characterPath, // exact path as specified
        path.resolve(process.cwd(), characterPath), // relative to cwd
        path.resolve(process.cwd(), "agent", characterPath), // Add this
        path.resolve(__dirname, characterPath), // relative to current script
        path.resolve(__dirname, "characters", path.basename(characterPath)), // relative to agent/characters
        path.resolve(__dirname, "../characters", path.basename(characterPath)), // relative to characters dir from agent
        path.resolve(
            __dirname,
            "../../characters",
            path.basename(characterPath)
        ), // relative to project root characters dir
    ];

    elizaLogger.info(
        "Trying paths:",
        pathsToTry.map((p) => ({
            path: p,
            exists: fs.existsSync(p),
        }))
    );

    for (const tryPath of pathsToTry) {
        content = tryLoadFile(tryPath);
        if (content !== null) {
            resolvedPath = tryPath;
            break;
        }
    }

    if (content === null) {
        elizaLogger.error(
            `Error loading character from ${characterPath}: File not found in any of the expected locations`
        );
        elizaLogger.error("Tried the following paths:");
        pathsToTry.forEach((p) => elizaLogger.error(` - ${p}`));
        throw new Error(
            `Error loading character from ${characterPath}: File not found in any of the expected locations`
        );
    }
    try {
        const character: Character = await loadCharacter(resolvedPath);
        elizaLogger.info(`Successfully loaded character from: ${resolvedPath}`);
        return character;
    } catch (e) {
        elizaLogger.error(`Error parsing character from ${resolvedPath}: ${e}`);
        throw new Error(`Error parsing character from ${resolvedPath}: ${e}`);
    }
}

function commaSeparatedStringToArray(commaSeparated: string): string[] {
    return commaSeparated?.split(",").map((value) => value.trim());
}

async function readCharactersFromStorage(characterPaths: string[]): Promise<string[]> {
    try {
        const uploadDir = path.join(process.cwd(), "data", "characters");
        await fs.promises.mkdir(uploadDir, { recursive: true });
        const fileNames = await fs.promises.readdir(uploadDir);
        fileNames.forEach(fileName => {
            characterPaths.push(path.join(uploadDir, fileName));
        });
    } catch (err) {
        elizaLogger.error(`Error reading directory: ${err.message}`);
    }

    return characterPaths;
};

export async function loadCharacters(
    charactersArg: string
): Promise<Character[]> {

    let characterPaths = commaSeparatedStringToArray(charactersArg);

    if(process.env.USE_CHARACTER_STORAGE === "true") {
        characterPaths = await readCharactersFromStorage(characterPaths);
    }

    const loadedCharacters: Character[] = [];

    if (characterPaths?.length > 0) {
        for (const characterPath of characterPaths) {
            try {
                const character: Character = await loadCharacterTryPath(
                    characterPath
                );
                loadedCharacters.push(character);
            } catch (e) {
                process.exit(1);
            }
        }
    }

    if (hasValidRemoteUrls()) {
        elizaLogger.info("Loading characters from remote URLs");
        const characterUrls = commaSeparatedStringToArray(
            process.env.REMOTE_CHARACTER_URLS
        );
        for (const characterUrl of characterUrls) {
            const characters = await loadCharactersFromUrl(characterUrl);
            loadedCharacters.push(...characters);
        }
    }

    if (loadedCharacters.length === 0) {
        elizaLogger.info("No characters found, using default character");
        loadedCharacters.push(defaultCharacter);
    }

    return loadedCharacters;
}

async function handlePluginImporting(plugins: string[]) {
    if (plugins.length > 0) {
        elizaLogger.info("Plugins are: ", plugins);
        const importedPlugins = await Promise.all(
            plugins.map(async (plugin) => {
                try {
                    const importedPlugin = await import(plugin);
                    const functionName =
                        plugin
                            .replace("@elizaos/plugin-", "")
                            .replace(/-./g, (x) => x[1].toUpperCase()) +
                        "Plugin"; // Assumes plugin function is camelCased with Plugin suffix
                    return (
                        importedPlugin.default || importedPlugin[functionName]
                    );
                } catch (importError) {
                    elizaLogger.error(
                        `Failed to import plugin: ${plugin}`,
                        importError
                    );
                    return []; // Return null for failed imports
                }
            })
        );
        return importedPlugins;
    } else {
        return [];
    }
}

export function getTokenForProvider(
    provider: ModelProviderName,
    character: Character
): string | undefined {
    switch (provider) {
        // no key needed for llama_local or gaianet
        case ModelProviderName.LLAMALOCAL:
            return "";
        case ModelProviderName.OLLAMA:
            return "";
        case ModelProviderName.GAIANET:
            return "";
        case ModelProviderName.OPENAI:
            return (
                character.settings?.secrets?.OPENAI_API_KEY ||
                settings.OPENAI_API_KEY
            );
        case ModelProviderName.ETERNALAI:
            return (
                character.settings?.secrets?.ETERNALAI_API_KEY ||
                settings.ETERNALAI_API_KEY
            );
        case ModelProviderName.NINETEEN_AI:
            return (
                character.settings?.secrets?.NINETEEN_AI_API_KEY ||
                settings.NINETEEN_AI_API_KEY
            );
        case ModelProviderName.LLAMACLOUD:
        case ModelProviderName.TOGETHER:
            return (
                character.settings?.secrets?.LLAMACLOUD_API_KEY ||
                settings.LLAMACLOUD_API_KEY ||
                character.settings?.secrets?.TOGETHER_API_KEY ||
                settings.TOGETHER_API_KEY ||
                character.settings?.secrets?.OPENAI_API_KEY ||
                settings.OPENAI_API_KEY
            );
        case ModelProviderName.CLAUDE_VERTEX:
        case ModelProviderName.ANTHROPIC:
            return (
                character.settings?.secrets?.ANTHROPIC_API_KEY ||
                character.settings?.secrets?.CLAUDE_API_KEY ||
                settings.ANTHROPIC_API_KEY ||
                settings.CLAUDE_API_KEY
            );
        case ModelProviderName.REDPILL:
            return (
                character.settings?.secrets?.REDPILL_API_KEY ||
                settings.REDPILL_API_KEY
            );
        case ModelProviderName.OPENROUTER:
            return (
                character.settings?.secrets?.OPENROUTER_API_KEY ||
                settings.OPENROUTER_API_KEY
            );
        case ModelProviderName.GROK:
            return (
                character.settings?.secrets?.GROK_API_KEY ||
                settings.GROK_API_KEY
            );
        case ModelProviderName.HEURIST:
            return (
                character.settings?.secrets?.HEURIST_API_KEY ||
                settings.HEURIST_API_KEY
            );
        case ModelProviderName.GROQ:
            return (
                character.settings?.secrets?.GROQ_API_KEY ||
                settings.GROQ_API_KEY
            );
        case ModelProviderName.GALADRIEL:
            return (
                character.settings?.secrets?.GALADRIEL_API_KEY ||
                settings.GALADRIEL_API_KEY
            );
        case ModelProviderName.FAL:
            return (
                character.settings?.secrets?.FAL_API_KEY || settings.FAL_API_KEY
            );
        case ModelProviderName.ALI_BAILIAN:
            return (
                character.settings?.secrets?.ALI_BAILIAN_API_KEY ||
                settings.ALI_BAILIAN_API_KEY
            );
        case ModelProviderName.VOLENGINE:
            return (
                character.settings?.secrets?.VOLENGINE_API_KEY ||
                settings.VOLENGINE_API_KEY
            );
        case ModelProviderName.NANOGPT:
            return (
                character.settings?.secrets?.NANOGPT_API_KEY ||
                settings.NANOGPT_API_KEY
            );
        case ModelProviderName.HYPERBOLIC:
            return (
                character.settings?.secrets?.HYPERBOLIC_API_KEY ||
                settings.HYPERBOLIC_API_KEY
            );

        case ModelProviderName.VENICE:
            return (
                character.settings?.secrets?.VENICE_API_KEY ||
                settings.VENICE_API_KEY
            );
        case ModelProviderName.ATOMA:
             return (
                 character.settings?.secrets?.ATOMASDK_BEARER_AUTH ||
                 settings.ATOMASDK_BEARER_AUTH);
        case ModelProviderName.NVIDIA:
            return (
                character.settings?.secrets?.NVIDIA_API_KEY ||
                settings.NVIDIA_API_KEY
            );
        case ModelProviderName.AKASH_CHAT_API:
            return (
                character.settings?.secrets?.AKASH_CHAT_API_KEY ||
                settings.AKASH_CHAT_API_KEY
            );
        case ModelProviderName.GOOGLE:
            return (
                character.settings?.secrets?.GOOGLE_GENERATIVE_AI_API_KEY ||
                settings.GOOGLE_GENERATIVE_AI_API_KEY
            );
        case ModelProviderName.MISTRAL:
            return (
                character.settings?.secrets?.MISTRAL_API_KEY ||
                settings.MISTRAL_API_KEY
            );
        case ModelProviderName.LETZAI:
            return (
                character.settings?.secrets?.LETZAI_API_KEY ||
                settings.LETZAI_API_KEY
            );
        case ModelProviderName.INFERA:
            return (
                character.settings?.secrets?.INFERA_API_KEY ||
                settings.INFERA_API_KEY
            );
        case ModelProviderName.DEEPSEEK:
            return (
                character.settings?.secrets?.DEEPSEEK_API_KEY ||
                settings.DEEPSEEK_API_KEY
            );
        case ModelProviderName.LIVEPEER:
            return (
                character.settings?.secrets?.LIVEPEER_GATEWAY_URL ||
                settings.LIVEPEER_GATEWAY_URL
            );
        default:
            const errorMessage = `Failed to get token - unsupported model provider: ${provider}`;
            elizaLogger.error(errorMessage);
            throw new Error(errorMessage);
    }
}

function initializeDatabase(dataDir: string) {
    if (process.env.SUPABASE_URL && process.env.SUPABASE_ANON_KEY) {
        elizaLogger.info("Initializing Supabase connection...");
        const db = new SupabaseDatabaseAdapter(
            process.env.SUPABASE_URL,
            process.env.SUPABASE_ANON_KEY
        );

        // Test the connection
        db.init()
            .then(() => {
                elizaLogger.success(
                    "Successfully connected to Supabase database"
                );
            })
            .catch((error) => {
                elizaLogger.error("Failed to connect to Supabase:", error);
            });

        return db;
    } else if (process.env.POSTGRES_URL) {
        elizaLogger.info("Initializing PostgreSQL connection...");
        const db = new PostgresDatabaseAdapter({
            connectionString: process.env.POSTGRES_URL,
            parseInputs: true,
        });

        // Test the connection
        db.init()
            .then(() => {
                elizaLogger.success(
                    "Successfully connected to PostgreSQL database"
                );
            })
            .catch((error) => {
                elizaLogger.error("Failed to connect to PostgreSQL:", error);
            });

        return db;
    } else if (process.env.PGLITE_DATA_DIR) {
        elizaLogger.info("Initializing PgLite adapter...");
        // `dataDir: memory://` for in memory pg
        const db = new PGLiteDatabaseAdapter({
            dataDir: process.env.PGLITE_DATA_DIR,
        });
        return db;
    } else {
        const filePath =
            process.env.SQLITE_FILE ?? path.resolve(dataDir, "db.sqlite");
        elizaLogger.info(`Initializing SQLite database at ${filePath}...`);
        const db = new SqliteDatabaseAdapter(new Database(filePath));

        // Test the connection
        db.init()
            .then(() => {
                elizaLogger.success(
                    "Successfully connected to SQLite database"
                );
            })
            .catch((error) => {
                elizaLogger.error("Failed to connect to SQLite:", error);
            });

        return db;
    }
}

// also adds plugins from character file into the runtime
export async function initializeClients(
    character: Character,
    runtime: IAgentRuntime
) {
    // each client can only register once
    // and if we want two we can explicitly support it
    const clients: Record<string, any> = {};
    const clientTypes: string[] =
        character.clients?.map((str) => str.toLowerCase()) || [];
    elizaLogger.log("initializeClients", clientTypes, "for", character.name);

    // Start Auto Client if "auto" detected as a configured client
    if (clientTypes.includes(Clients.AUTO)) {
        const autoClient = await AutoClientInterface.start(runtime);
        if (autoClient) clients.auto = autoClient;
    }

    if (clientTypes.includes(Clients.DISCORD)) {
        const discordClient = await DiscordClientInterface.start(runtime);
        if (discordClient) clients.discord = discordClient;
    }

    if (clientTypes.includes(Clients.TELEGRAM)) {
        const telegramClient = await TelegramClientInterface.start(runtime);
        if (telegramClient) clients.telegram = telegramClient;
    }

    if (clientTypes.includes(Clients.TWITTER)) {
        const twitterClient = await TwitterClientInterface.start(runtime);
        if (twitterClient) {
            clients.twitter = twitterClient;
        }
    }

    if (clientTypes.includes(Clients.INSTAGRAM)) {
        const instagramClient = await InstagramClientInterface.start(runtime);
        if (instagramClient) {
            clients.instagram = instagramClient;
        }
    }

    if (clientTypes.includes(Clients.FARCASTER)) {
        const farcasterClient = await FarcasterClientInterface.start(runtime);
        if (farcasterClient) {
            clients.farcaster = farcasterClient;
        }
    }

    if (clientTypes.includes("lens")) {
        const lensClient = new LensAgentClient(runtime);
        lensClient.start();
        clients.lens = lensClient;
    }

    if (clientTypes.includes(Clients.SIMSAI)) {
        const simsaiClient = await JeeterClientInterface.start(runtime);
        if (simsaiClient) clients.simsai = simsaiClient;
    }

    elizaLogger.log("client keys", Object.keys(clients));

    // TODO: Add Slack client to the list
    // Initialize clients as an object

    if (clientTypes.includes("slack")) {
        const slackClient = await SlackClientInterface.start(runtime);
        if (slackClient) clients.slack = slackClient; // Use object property instead of push
    }

    function determineClientType(client: Client): string {
        // Check if client has a direct type identifier
        if ("type" in client) {
            return (client as any).type;
        }

        // Check constructor name
        const constructorName = client.constructor?.name;
        if (constructorName && !constructorName.includes("Object")) {
            return constructorName.toLowerCase().replace("client", "");
        }

        // Fallback: Generate a unique identifier
        return `client_${Date.now()}`;
    }

    if (character.plugins?.length > 0) {
        for (const plugin of character.plugins) {
            if (plugin.clients) {
                for (const client of plugin.clients) {
                    const startedClient = await client.start(runtime);
                    const clientType = determineClientType(client);
                    elizaLogger.debug(
                        `Initializing client of type: ${clientType}`
                    );
                    clients[clientType] = startedClient;
                }
            }
        }
    }

    return clients;
}

function getSecret(character: Character, secret: string) {
    return character.settings?.secrets?.[secret] || process.env[secret];
}

let nodePlugin: any | undefined;

export async function createAgent(
    character: Character,
    db: IDatabaseAdapter,
    cache: ICacheManager,
    token: string
): Promise<AgentRuntime> {
    elizaLogger.log(`Creating runtime for character ${character.name}`);

    nodePlugin ??= createNodePlugin();

    const teeMode = getSecret(character, "TEE_MODE") || "OFF";
    const walletSecretSalt = getSecret(character, "WALLET_SECRET_SALT");

    // Validate TEE configuration
    if (teeMode !== TEEMode.OFF && !walletSecretSalt) {
        elizaLogger.error(
            "A WALLET_SECRET_SALT required when TEE_MODE is enabled"
        );
        throw new Error("Invalid TEE configuration");
    }

    let goatPlugin: any | undefined;

    if (getSecret(character, "EVM_PRIVATE_KEY")) {
        goatPlugin = await createGoatPlugin((secret) =>
            getSecret(character, secret)
        );
    }

    // Initialize Reclaim adapter if environment variables are present
    // let verifiableInferenceAdapter;
    // if (
    //     process.env.RECLAIM_APP_ID &&
    //     process.env.RECLAIM_APP_SECRET &&
    //     process.env.VERIFIABLE_INFERENCE_ENABLED === "true"
    // ) {
    //     verifiableInferenceAdapter = new ReclaimAdapter({
    //         appId: process.env.RECLAIM_APP_ID,
    //         appSecret: process.env.RECLAIM_APP_SECRET,
    //         modelProvider: character.modelProvider,
    //         token,
    //     });
    //     elizaLogger.log("Verifiable inference adapter initialized");
    // }
    // Initialize Opacity adapter if environment variables are present
    let verifiableInferenceAdapter;
    if (
        process.env.OPACITY_TEAM_ID &&
        process.env.OPACITY_CLOUDFLARE_NAME &&
        process.env.OPACITY_PROVER_URL &&
        process.env.VERIFIABLE_INFERENCE_ENABLED === "true"
    ) {
        verifiableInferenceAdapter = new OpacityAdapter({
            teamId: process.env.OPACITY_TEAM_ID,
            teamName: process.env.OPACITY_CLOUDFLARE_NAME,
            opacityProverUrl: process.env.OPACITY_PROVER_URL,
            modelProvider: character.modelProvider,
            token: token,
        });
        elizaLogger.log("Verifiable inference adapter initialized");
        elizaLogger.log("teamId", process.env.OPACITY_TEAM_ID);
        elizaLogger.log("teamName", process.env.OPACITY_CLOUDFLARE_NAME);
        elizaLogger.log("opacityProverUrl", process.env.OPACITY_PROVER_URL);
        elizaLogger.log("modelProvider", character.modelProvider);
        elizaLogger.log("token", token);
    }
    if (
        process.env.PRIMUS_APP_ID &&
        process.env.PRIMUS_APP_SECRET &&
        process.env.VERIFIABLE_INFERENCE_ENABLED === "true"
    ) {
        verifiableInferenceAdapter = new PrimusAdapter({
            appId: process.env.PRIMUS_APP_ID,
            appSecret: process.env.PRIMUS_APP_SECRET,
            attMode: "proxytls",
            modelProvider: character.modelProvider,
            token,
        });
        elizaLogger.log("Verifiable inference primus adapter initialized");
    }

    return new AgentRuntime({
        databaseAdapter: db,
        token,
        modelProvider: character.modelProvider,
        evaluators: [],
        character,
        // character.plugins are handled when clients are added
        plugins: [
            getSecret(character, "IQ_WALLET_ADDRESS") &&
            getSecret(character, "IQSOlRPC")
                ? elizaCodeinPlugin
                : null,
            bootstrapPlugin,
            getSecret(character, "CDP_API_KEY_NAME") && getSecret(character, "CDP_API_KEY_PRIVATE_KEY") && getSecret(character, "CDP_AGENT_KIT_NETWORK")
                ? agentKitPlugin
                : null,
            getSecret(character, "DEXSCREENER_API_KEY")
                ? dexScreenerPlugin
                : null,
            getSecret(character, "CONFLUX_CORE_PRIVATE_KEY")
                ? confluxPlugin
                : null,
            nodePlugin,
            (getSecret(character, "ROUTER_NITRO_EVM_PRIVATE_KEY") && getSecret(character, "ROUTER_NITRO_EVM_ADDRESS")) ? nitroPlugin : null,
            getSecret(character, "TAVILY_API_KEY") ? webSearchPlugin : null,
            getSecret(character, "SOLANA_PUBLIC_KEY") ||
                (getSecret(character, "WALLET_PUBLIC_KEY") &&
                    !getSecret(character, "WALLET_PUBLIC_KEY")?.startsWith("0x"))
                ? solanaPlugin
                : null,
            getSecret(character, "SOLANA_PRIVATE_KEY")
                ? solanaAgentkitPlugin
                : null,
            getSecret(character, "AUTONOME_JWT_TOKEN") ? autonomePlugin : null,
            (getSecret(character, "NEAR_ADDRESS") ||
                getSecret(character, "NEAR_WALLET_PUBLIC_KEY")) &&
                getSecret(character, "NEAR_WALLET_SECRET_KEY")
                ? nearPlugin
                : null,
            getSecret(character, "EVM_PUBLIC_KEY") ||
                (getSecret(character, "WALLET_PUBLIC_KEY") &&
                    getSecret(character, "WALLET_PUBLIC_KEY")?.startsWith("0x"))
                ? evmPlugin
                : null,
            (getSecret(character, "EVM_PUBLIC_KEY") ||
                getSecret(character, "INJECTIVE_PUBLIC_KEY")) &&
            getSecret(character, "INJECTIVE_PRIVATE_KEY")
                ? injectivePlugin
                : null,
            getSecret(character, "COSMOS_RECOVERY_PHRASE") &&
            getSecret(character, "COSMOS_AVAILABLE_CHAINS") &&
            createCosmosPlugin(),
            (getSecret(character, "SOLANA_PUBLIC_KEY") ||
                (getSecret(character, "WALLET_PUBLIC_KEY") &&
                    !getSecret(character, "WALLET_PUBLIC_KEY")?.startsWith(
                        "0x"
                    ))) &&
                getSecret(character, "SOLANA_ADMIN_PUBLIC_KEY") &&
                getSecret(character, "SOLANA_PRIVATE_KEY") &&
                getSecret(character, "SOLANA_ADMIN_PRIVATE_KEY")
                ? nftGenerationPlugin
                : null,
            getSecret(character, "ZEROG_PRIVATE_KEY") ? zgPlugin : null,
            getSecret(character, "COINMARKETCAP_API_KEY")
                ? coinmarketcapPlugin
                : null,
            getSecret(character, "COINBASE_COMMERCE_KEY")
                ? coinbaseCommercePlugin
                : null,
            getSecret(character, "FAL_API_KEY") ||
            getSecret(character, "OPENAI_API_KEY") ||
            getSecret(character, "VENICE_API_KEY") ||
            getSecret(character, "NVIDIA_API_KEY") ||
            getSecret(character, "NINETEEN_AI_API_KEY") ||
            getSecret(character, "HEURIST_API_KEY") ||
            getSecret(character, "LIVEPEER_GATEWAY_URL")
                ? imageGenerationPlugin
                : null,
            getSecret(character, "FAL_API_KEY") ? ThreeDGenerationPlugin : null,
            ...(getSecret(character, "COINBASE_API_KEY") &&
                getSecret(character, "COINBASE_PRIVATE_KEY")
                ? [
                    coinbaseMassPaymentsPlugin,
                    tradePlugin,
                    tokenContractPlugin,
                    advancedTradePlugin,
                ]
                : []),
            ...(teeMode !== TEEMode.OFF && walletSecretSalt ? [teePlugin] : []),
            teeMode !== TEEMode.OFF &&
            walletSecretSalt &&
            getSecret(character, "VLOG")
                ? verifiableLogPlugin
                : null,
            getSecret(character, "SGX") ? sgxPlugin : null,
            getSecret(character, "ENABLE_TEE_LOG") &&
                ((teeMode !== TEEMode.OFF && walletSecretSalt) ||
                    getSecret(character, "SGX"))
                ? teeLogPlugin
                : null,
            getSecret(character, "COINBASE_API_KEY") &&
                getSecret(character, "COINBASE_PRIVATE_KEY") &&
                getSecret(character, "COINBASE_NOTIFICATION_URI")
                ? webhookPlugin
                : null,
            goatPlugin,
            getSecret(character, "COINGECKO_API_KEY") ||
                getSecret(character, "COINGECKO_PRO_API_KEY")
                ? coingeckoPlugin
                : null,
            getSecret(character, "EVM_PROVIDER_URL") ? goatPlugin : null,
            getSecret(character, "ABSTRACT_PRIVATE_KEY")
                ? abstractPlugin
                : null,
            getSecret(character, "B2_PRIVATE_KEY") ? b2Plugin : null,
            getSecret(character, "BINANCE_API_KEY") &&
                getSecret(character, "BINANCE_SECRET_KEY")
                ? binancePlugin
                : null,
            getSecret(character, "FLOW_ADDRESS") &&
                getSecret(character, "FLOW_PRIVATE_KEY")
                ? flowPlugin
                : null,
            getSecret(character, "LENS_ADDRESS") &&
                getSecret(character, "LENS_PRIVATE_KEY")
                ? lensPlugin
                : null,
            getSecret(character, "APTOS_PRIVATE_KEY") ? aptosPlugin : null,
            getSecret(character, "MVX_PRIVATE_KEY") ? multiversxPlugin : null,
            getSecret(character, "ZKSYNC_PRIVATE_KEY") ? zksyncEraPlugin : null,
            getSecret(character, "CRONOSZKEVM_PRIVATE_KEY")
                ? cronosZkEVMPlugin
                : null,
            getSecret(character, "TEE_MARLIN") ? teeMarlinPlugin : null,
            getSecret(character, "TON_PRIVATE_KEY") ? tonPlugin : null,
            getSecret(character, "THIRDWEB_SECRET_KEY") ? thirdwebPlugin : null,
            getSecret(character, "SUI_PRIVATE_KEY") ? suiPlugin : null,
            getSecret(character, "STORY_PRIVATE_KEY") ? storyPlugin : null,
            getSecret(character, "SQUID_SDK_URL") &&
            getSecret(character, "SQUID_INTEGRATOR_ID") &&
            getSecret(character, "SQUID_EVM_ADDRESS") &&
            getSecret(character, "SQUID_EVM_PRIVATE_KEY") &&
            getSecret(character, "SQUID_API_THROTTLE_INTERVAL")
                ? squidRouterPlugin
                : null,
            getSecret(character, "FUEL_PRIVATE_KEY") ? fuelPlugin : null,
            getSecret(character, "AVALANCHE_PRIVATE_KEY")
                ? avalanchePlugin
                : null,
            getSecret(character, "BIRDEYE_API_KEY") ? birdeyePlugin : null,
            getSecret(character, "ECHOCHAMBERS_API_URL") &&
                getSecret(character, "ECHOCHAMBERS_API_KEY")
                ? echoChambersPlugin
                : null,
            getSecret(character, "LETZAI_API_KEY") ? letzAIPlugin : null,
            getSecret(character, "STARGAZE_ENDPOINT") ? stargazePlugin : null,
            getSecret(character, "GIPHY_API_KEY") ? giphyPlugin : null,
            getSecret(character, "PASSPORT_API_KEY")
                ? gitcoinPassportPlugin
                : null,
            getSecret(character, "GENLAYER_PRIVATE_KEY")
                ? genLayerPlugin
                : null,
            getSecret(character, "AVAIL_SEED") &&
                getSecret(character, "AVAIL_APP_ID")
                ? availPlugin
                : null,
            getSecret(character, "OPEN_WEATHER_API_KEY")
                ? openWeatherPlugin
                : null,
            getSecret(character, "OBSIDIAN_API_TOKEN") ? obsidianPlugin : null,
            getSecret(character, "ARTHERA_PRIVATE_KEY")?.startsWith("0x")
                ? artheraPlugin
                : null,
            getSecret(character, "ALLORA_API_KEY") ? alloraPlugin : null,
            getSecret(character, "HYPERLIQUID_PRIVATE_KEY")
                ? hyperliquidPlugin
                : null,
            getSecret(character, "HYPERLIQUID_TESTNET")
                ? hyperliquidPlugin
                : null,
            getSecret(character, "AKASH_MNEMONIC") &&
                getSecret(character, "AKASH_WALLET_ADDRESS")
                ? akashPlugin
                : null,
            getSecret(character, "QUAI_PRIVATE_KEY") ? quaiPlugin : null,
<<<<<<< HEAD
            getSecret(character, "RESERVOIR_API_KEY")
                ? createNFTCollectionsPlugin()
                : null,
            getSecret(character, "ZERO_EX_API_KEY") ? zxPlugin : null,
            getSecret(character, "PYTH_TESTNET_PROGRAM_KEY") ||
            getSecret(character, "PYTH_MAINNET_PROGRAM_KEY")
                ? pythDataPlugin
                : null,
            getSecret(character, "LND_TLS_CERT") &&
            getSecret(character, "LND_MACAROON") &&
            getSecret(character, "LND_SOCKET")
                ? lightningPlugin
                : null,
            getSecret(character, "OPENAI_API_KEY") &&
            parseBooleanFromText(getSecret(character, "ENABLE_OPEN_AI_COMMUNITY_PLUGIN"))
                ? openaiPlugin
                : null,
            getSecret(character, "DEVIN_API_TOKEN")
                ? devinPlugin
                : null,
            getSecret(character, "HOLDSTATION_PRIVATE_KEY")
                ? holdstationPlugin
                : null,
            getSecret(character, "INITIA_PRIVATE_KEY") ? initiaPlugin : null,

            getSecret(character, "NVIDIA_NIM_API_KEY") ||
            getSecret(character, "NVIDIA_NGC_API_KEY")
                ? nvidiaNimPlugin
                : null,
            getSecret(character, "INITIA_PRIVATE_KEY") && getSecret(character, "INITIA_NODE_URL") ? initiaPlugin : null
=======
>>>>>>> 9bd9a6d5
        ].filter(Boolean),
        providers: [],
        actions: [],
        services: [],
        managers: [],
        cacheManager: cache,
        fetch: logFetch,
        verifiableInferenceAdapter,
    });
}

function initializeFsCache(baseDir: string, character: Character) {
    if (!character?.id) {
        throw new Error(
            "initializeFsCache requires id to be set in character definition"
        );
    }
    const cacheDir = path.resolve(baseDir, character.id, "cache");

    const cache = new CacheManager(new FsCacheAdapter(cacheDir));
    return cache;
}

function initializeDbCache(character: Character, db: IDatabaseCacheAdapter) {
    if (!character?.id) {
        throw new Error(
            "initializeFsCache requires id to be set in character definition"
        );
    }
    const cache = new CacheManager(new DbCacheAdapter(db, character.id));
    return cache;
}

function initializeCache(
    cacheStore: string,
    character: Character,
    baseDir?: string,
    db?: IDatabaseCacheAdapter
) {
    switch (cacheStore) {
        case CacheStore.REDIS:
            if (process.env.REDIS_URL) {
                elizaLogger.info("Connecting to Redis...");
                const redisClient = new RedisClient(process.env.REDIS_URL);
                if (!character?.id) {
                    throw new Error(
                        "CacheStore.REDIS requires id to be set in character definition"
                    );
                }
                return new CacheManager(
                    new DbCacheAdapter(redisClient, character.id) // Using DbCacheAdapter since RedisClient also implements IDatabaseCacheAdapter
                );
            } else {
                throw new Error("REDIS_URL environment variable is not set.");
            }

        case CacheStore.DATABASE:
            if (db) {
                elizaLogger.info("Using Database Cache...");
                return initializeDbCache(character, db);
            } else {
                throw new Error(
                    "Database adapter is not provided for CacheStore.Database."
                );
            }

        case CacheStore.FILESYSTEM:
            elizaLogger.info("Using File System Cache...");
            if (!baseDir) {
                throw new Error(
                    "baseDir must be provided for CacheStore.FILESYSTEM."
                );
            }
            return initializeFsCache(baseDir, character);

        default:
            throw new Error(
                `Invalid cache store: ${cacheStore} or required configuration missing.`
            );
    }
}

async function startAgent(
    character: Character,
    directClient: DirectClient
): Promise<AgentRuntime> {
    let db: IDatabaseAdapter & IDatabaseCacheAdapter;
    try {
        character.id ??= stringToUuid(character.name);
        character.username ??= character.name;

        const token = getTokenForProvider(character.modelProvider, character);
        const dataDir = path.join(__dirname, "../data");

        if (!fs.existsSync(dataDir)) {
            fs.mkdirSync(dataDir, { recursive: true });
        }

        db = initializeDatabase(dataDir) as IDatabaseAdapter &
            IDatabaseCacheAdapter;

        await db.init();

        const cache = initializeCache(
            process.env.CACHE_STORE ?? CacheStore.DATABASE,
            character,
            "",
            db
        ); // "" should be replaced with dir for file system caching. THOUGHTS: might probably make this into an env
        const runtime: AgentRuntime = await createAgent(
            character,
            db,
            cache,
            token
        );

        // start services/plugins/process knowledge
        await runtime.initialize();

        // start assigned clients
        runtime.clients = await initializeClients(character, runtime);

        // add to container
        directClient.registerAgent(runtime);

        // report to console
        elizaLogger.debug(`Started ${character.name} as ${runtime.agentId}`);

        return runtime;
    } catch (error) {
        elizaLogger.error(
            `Error starting agent for character ${character.name}:`,
            error
        );
        elizaLogger.error(error);
        if (db) {
            await db.close();
        }
        throw error;
    }
}

const checkPortAvailable = (port: number): Promise<boolean> => {
    return new Promise((resolve) => {
        const server = net.createServer();

        server.once("error", (err: NodeJS.ErrnoException) => {
            if (err.code === "EADDRINUSE") {
                resolve(false);
            }
        });

        server.once("listening", () => {
            server.close();
            resolve(true);
        });

        server.listen(port);
    });
};

const hasValidRemoteUrls = () =>
    process.env.REMOTE_CHARACTER_URLS &&
    process.env.REMOTE_CHARACTER_URLS !== "" &&
    process.env.REMOTE_CHARACTER_URLS.startsWith("http");

const startAgents = async () => {
    const directClient = new DirectClient();
    let serverPort = Number.parseInt(settings.SERVER_PORT || "3000");
    const args = parseArguments();
    const charactersArg = args.characters || args.character;
    let characters = [defaultCharacter];

    if (process.env.IQ_WALLET_ADDRESS && process.env.IQSOlRPC) {
        characters = await loadCharacterFromOnchain();
    }

    const notOnchainJson = !onchainJson || onchainJson == "null";

  if ((notOnchainJson && charactersArg) || hasValidRemoteUrls()) {
        characters = await loadCharacters(charactersArg);
    }

    // Normalize characters for injectable plugins
    characters = await Promise.all(characters.map(normalizeCharacter));

    try {
        for (const character of characters) {
            await startAgent(character, directClient);
        }
    } catch (error) {
        elizaLogger.error("Error starting agents:", error);
    }

    // Find available port
    while (!(await checkPortAvailable(serverPort))) {
        elizaLogger.warn(
            `Port ${serverPort} is in use, trying ${serverPort + 1}`
        );
        serverPort++;
    }

    // upload some agent functionality into directClient
    directClient.startAgent = async (character) => {
        // Handle plugins
        character.plugins = await handlePluginImporting(character.plugins);

        // wrap it so we don't have to inject directClient later
        return startAgent(character, directClient);
    };

    directClient.loadCharacterTryPath = loadCharacterTryPath;
    directClient.jsonToCharacter = jsonToCharacter;

    directClient.start(serverPort);

    if (serverPort !== Number.parseInt(settings.SERVER_PORT || "3000")) {
        elizaLogger.log(`Server started on alternate port ${serverPort}`);
    }

    elizaLogger.log(
        "Run `pnpm start:client` to start the client and visit the outputted URL (http://localhost:5173) to chat with your agents. When running multiple agents, use client with different port `SERVER_PORT=3001 pnpm start:client`"
    );
};

startAgents().catch((error) => {
    elizaLogger.error("Unhandled error in startAgents:", error);
    process.exit(1);
});

// Prevent unhandled exceptions from crashing the process if desired
if (
    process.env.PREVENT_UNHANDLED_EXIT &&
    parseBooleanFromText(process.env.PREVENT_UNHANDLED_EXIT)
) {
    // Handle uncaught exceptions to prevent the process from crashing
    process.on("uncaughtException", (err) => {
        console.error("uncaughtException", err);
    });

    // Handle unhandled rejections to prevent the process from crashing
    process.on("unhandledRejection", (err) => {
        console.error("unhandledRejection", err);
    });
}<|MERGE_RESOLUTION|>--- conflicted
+++ resolved
@@ -10,12 +10,9 @@
 import { SlackClientInterface } from "@elizaos/client-slack";
 import { TelegramClientInterface } from "@elizaos/client-telegram";
 import { TwitterClientInterface } from "@elizaos/client-twitter";
-<<<<<<< HEAD
 import { FarcasterClientInterface } from "@elizaos/client-farcaster";
-=======
 import { JeeterClientInterface } from "@elizaos/client-simsai";
 // import { ReclaimAdapter } from "@elizaos/plugin-reclaim";
->>>>>>> 9bd9a6d5
 import { DirectClient } from "@elizaos/client-direct";
 import { agentKitPlugin } from "@elizaos/plugin-agentkit";
 // import { ReclaimAdapter } from "@elizaos/plugin-reclaim";
@@ -115,10 +112,9 @@
 import { dexScreenerPlugin } from "@elizaos/plugin-dexscreener";
 import { pythDataPlugin } from "@elizaos/plugin-pyth-data";
 
-import { openaiPlugin } from '@elizaos/plugin-openai';
+import { openaiPlugin } from "@elizaos/plugin-openai";
 import nitroPlugin from "@elizaos/plugin-router-nitro";
-import { devinPlugin } from '@elizaos/plugin-devin';
-
+import { devinPlugin } from "@elizaos/plugin-devin";
 
 import { zksyncEraPlugin } from "@elizaos/plugin-zksync-era";
 
@@ -131,13 +127,7 @@
 import path from "path";
 import { fileURLToPath } from "url";
 import yargs from "yargs";
-<<<<<<< HEAD
-=======
 import { dominosPlugin } from "@elizaos/plugin-dominos";
->>>>>>> 9bd9a6d5
-
-const __filename = fileURLToPath(import.meta.url); // get the resolved path to the file
-const __dirname = path.dirname(__filename); // get the name of the directory
 
 export const wait = (minTime = 1000, maxTime = 3000) => {
     const waitTime =
@@ -255,19 +245,19 @@
                 character.plugins.map(async (plugin) => {
                     const importedPlugin = await import(plugin);
                     return importedPlugin.default;
-                })
+                }),
             );
             character.plugins = importedPlugins;
         }
 
         loadedCharacters.push(character);
         elizaLogger.info(
-            `Successfully loaded character from: ${process.env.IQ_WALLET_ADDRESS}`
+            `Successfully loaded character from: ${process.env.IQ_WALLET_ADDRESS}`,
         );
         return loadedCharacters;
     } catch (e) {
         elizaLogger.error(
-            `Error parsing character from ${process.env.IQ_WALLET_ADDRESS}: ${e}`
+            `Error parsing character from ${process.env.IQ_WALLET_ADDRESS}: ${e}`,
         );
         process.exit(1);
     }
@@ -281,7 +271,9 @@
         let characters: Character[] = [];
         if (Array.isArray(responseJson)) {
             characters = await Promise.all(
-                responseJson.map((character) => jsonToCharacter(url, character))
+                responseJson.map((character) =>
+                    jsonToCharacter(url, character),
+                ),
             );
         } else {
             const character = await jsonToCharacter(url, responseJson);
@@ -296,19 +288,15 @@
 
 async function jsonToCharacter(
     filePath: string,
-    character: any
+    character: any,
 ): Promise<Character> {
     validateCharacterConfig(character);
 
     // .id isn't really valid
     const characterId = character.id || character.name;
-<<<<<<< HEAD
     const characterPrefix = `CHARACTER.${characterId
         .toUpperCase()
         .replace(/ /g, "_")}.`;
-=======
-    const characterPrefix = `CHARACTER.${characterId.toUpperCase().replace(/ /g, "_")}.`;
->>>>>>> 9bd9a6d5
     const characterSettings = Object.entries(process.env)
         .filter(([key]) => key.startsWith(characterPrefix))
         .reduce((settings, [key, value]) => {
@@ -326,15 +314,15 @@
     character.plugins = await handlePluginImporting(character.plugins);
     if (character.extends) {
         elizaLogger.info(
-            `Merging  ${character.name} character with parent characters`
+            `Merging  ${character.name} character with parent characters`,
         );
         for (const extendPath of character.extends) {
             const baseCharacter = await loadCharacter(
-                path.resolve(path.dirname(filePath), extendPath)
+                path.resolve(path.dirname(filePath), extendPath),
             );
             character = mergeCharacters(baseCharacter, character);
             elizaLogger.info(
-                `Merged ${character.name} with ${baseCharacter.name}`
+                `Merged ${character.name} with ${baseCharacter.name}`,
             );
         }
     }
@@ -365,7 +353,7 @@
         path.resolve(
             __dirname,
             "../../characters",
-            path.basename(characterPath)
+            path.basename(characterPath),
         ), // relative to project root characters dir
     ];
 
@@ -374,7 +362,7 @@
         pathsToTry.map((p) => ({
             path: p,
             exists: fs.existsSync(p),
-        }))
+        })),
     );
 
     for (const tryPath of pathsToTry) {
@@ -387,12 +375,12 @@
 
     if (content === null) {
         elizaLogger.error(
-            `Error loading character from ${characterPath}: File not found in any of the expected locations`
+            `Error loading character from ${characterPath}: File not found in any of the expected locations`,
         );
         elizaLogger.error("Tried the following paths:");
         pathsToTry.forEach((p) => elizaLogger.error(` - ${p}`));
         throw new Error(
-            `Error loading character from ${characterPath}: File not found in any of the expected locations`
+            `Error loading character from ${characterPath}: File not found in any of the expected locations`,
         );
     }
     try {
@@ -409,12 +397,14 @@
     return commaSeparated?.split(",").map((value) => value.trim());
 }
 
-async function readCharactersFromStorage(characterPaths: string[]): Promise<string[]> {
+async function readCharactersFromStorage(
+    characterPaths: string[],
+): Promise<string[]> {
     try {
         const uploadDir = path.join(process.cwd(), "data", "characters");
         await fs.promises.mkdir(uploadDir, { recursive: true });
         const fileNames = await fs.promises.readdir(uploadDir);
-        fileNames.forEach(fileName => {
+        fileNames.forEach((fileName) => {
             characterPaths.push(path.join(uploadDir, fileName));
         });
     } catch (err) {
@@ -422,15 +412,14 @@
     }
 
     return characterPaths;
-};
+}
 
 export async function loadCharacters(
-    charactersArg: string
+    charactersArg: string,
 ): Promise<Character[]> {
-
     let characterPaths = commaSeparatedStringToArray(charactersArg);
 
-    if(process.env.USE_CHARACTER_STORAGE === "true") {
+    if (process.env.USE_CHARACTER_STORAGE === "true") {
         characterPaths = await readCharactersFromStorage(characterPaths);
     }
 
@@ -439,9 +428,8 @@
     if (characterPaths?.length > 0) {
         for (const characterPath of characterPaths) {
             try {
-                const character: Character = await loadCharacterTryPath(
-                    characterPath
-                );
+                const character: Character =
+                    await loadCharacterTryPath(characterPath);
                 loadedCharacters.push(character);
             } catch (e) {
                 process.exit(1);
@@ -452,7 +440,7 @@
     if (hasValidRemoteUrls()) {
         elizaLogger.info("Loading characters from remote URLs");
         const characterUrls = commaSeparatedStringToArray(
-            process.env.REMOTE_CHARACTER_URLS
+            process.env.REMOTE_CHARACTER_URLS,
         );
         for (const characterUrl of characterUrls) {
             const characters = await loadCharactersFromUrl(characterUrl);
@@ -486,11 +474,11 @@
                 } catch (importError) {
                     elizaLogger.error(
                         `Failed to import plugin: ${plugin}`,
-                        importError
+                        importError,
                     );
                     return []; // Return null for failed imports
                 }
-            })
+            }),
         );
         return importedPlugins;
     } else {
@@ -500,7 +488,7 @@
 
 export function getTokenForProvider(
     provider: ModelProviderName,
-    character: Character
+    character: Character,
 ): string | undefined {
     switch (provider) {
         // no key needed for llama_local or gaianet
@@ -604,9 +592,10 @@
                 settings.VENICE_API_KEY
             );
         case ModelProviderName.ATOMA:
-             return (
-                 character.settings?.secrets?.ATOMASDK_BEARER_AUTH ||
-                 settings.ATOMASDK_BEARER_AUTH);
+            return (
+                character.settings?.secrets?.ATOMASDK_BEARER_AUTH ||
+                settings.ATOMASDK_BEARER_AUTH
+            );
         case ModelProviderName.NVIDIA:
             return (
                 character.settings?.secrets?.NVIDIA_API_KEY ||
@@ -659,14 +648,14 @@
         elizaLogger.info("Initializing Supabase connection...");
         const db = new SupabaseDatabaseAdapter(
             process.env.SUPABASE_URL,
-            process.env.SUPABASE_ANON_KEY
+            process.env.SUPABASE_ANON_KEY,
         );
 
         // Test the connection
         db.init()
             .then(() => {
                 elizaLogger.success(
-                    "Successfully connected to Supabase database"
+                    "Successfully connected to Supabase database",
                 );
             })
             .catch((error) => {
@@ -685,7 +674,7 @@
         db.init()
             .then(() => {
                 elizaLogger.success(
-                    "Successfully connected to PostgreSQL database"
+                    "Successfully connected to PostgreSQL database",
                 );
             })
             .catch((error) => {
@@ -710,7 +699,7 @@
         db.init()
             .then(() => {
                 elizaLogger.success(
-                    "Successfully connected to SQLite database"
+                    "Successfully connected to SQLite database",
                 );
             })
             .catch((error) => {
@@ -724,7 +713,7 @@
 // also adds plugins from character file into the runtime
 export async function initializeClients(
     character: Character,
-    runtime: IAgentRuntime
+    runtime: IAgentRuntime,
 ) {
     // each client can only register once
     // and if we want two we can explicitly support it
@@ -814,7 +803,7 @@
                     const startedClient = await client.start(runtime);
                     const clientType = determineClientType(client);
                     elizaLogger.debug(
-                        `Initializing client of type: ${clientType}`
+                        `Initializing client of type: ${clientType}`,
                     );
                     clients[clientType] = startedClient;
                 }
@@ -835,7 +824,7 @@
     character: Character,
     db: IDatabaseAdapter,
     cache: ICacheManager,
-    token: string
+    token: string,
 ): Promise<AgentRuntime> {
     elizaLogger.log(`Creating runtime for character ${character.name}`);
 
@@ -847,7 +836,7 @@
     // Validate TEE configuration
     if (teeMode !== TEEMode.OFF && !walletSecretSalt) {
         elizaLogger.error(
-            "A WALLET_SECRET_SALT required when TEE_MODE is enabled"
+            "A WALLET_SECRET_SALT required when TEE_MODE is enabled",
         );
         throw new Error("Invalid TEE configuration");
     }
@@ -856,7 +845,7 @@
 
     if (getSecret(character, "EVM_PRIVATE_KEY")) {
         goatPlugin = await createGoatPlugin((secret) =>
-            getSecret(character, secret)
+            getSecret(character, secret),
         );
     }
 
@@ -925,7 +914,9 @@
                 ? elizaCodeinPlugin
                 : null,
             bootstrapPlugin,
-            getSecret(character, "CDP_API_KEY_NAME") && getSecret(character, "CDP_API_KEY_PRIVATE_KEY") && getSecret(character, "CDP_AGENT_KIT_NETWORK")
+            getSecret(character, "CDP_API_KEY_NAME") &&
+            getSecret(character, "CDP_API_KEY_PRIVATE_KEY") &&
+            getSecret(character, "CDP_AGENT_KIT_NETWORK")
                 ? agentKitPlugin
                 : null,
             getSecret(character, "DEXSCREENER_API_KEY")
@@ -935,11 +926,14 @@
                 ? confluxPlugin
                 : null,
             nodePlugin,
-            (getSecret(character, "ROUTER_NITRO_EVM_PRIVATE_KEY") && getSecret(character, "ROUTER_NITRO_EVM_ADDRESS")) ? nitroPlugin : null,
+            getSecret(character, "ROUTER_NITRO_EVM_PRIVATE_KEY") &&
+            getSecret(character, "ROUTER_NITRO_EVM_ADDRESS")
+                ? nitroPlugin
+                : null,
             getSecret(character, "TAVILY_API_KEY") ? webSearchPlugin : null,
             getSecret(character, "SOLANA_PUBLIC_KEY") ||
-                (getSecret(character, "WALLET_PUBLIC_KEY") &&
-                    !getSecret(character, "WALLET_PUBLIC_KEY")?.startsWith("0x"))
+            (getSecret(character, "WALLET_PUBLIC_KEY") &&
+                !getSecret(character, "WALLET_PUBLIC_KEY")?.startsWith("0x"))
                 ? solanaPlugin
                 : null,
             getSecret(character, "SOLANA_PRIVATE_KEY")
@@ -948,12 +942,12 @@
             getSecret(character, "AUTONOME_JWT_TOKEN") ? autonomePlugin : null,
             (getSecret(character, "NEAR_ADDRESS") ||
                 getSecret(character, "NEAR_WALLET_PUBLIC_KEY")) &&
-                getSecret(character, "NEAR_WALLET_SECRET_KEY")
+            getSecret(character, "NEAR_WALLET_SECRET_KEY")
                 ? nearPlugin
                 : null,
             getSecret(character, "EVM_PUBLIC_KEY") ||
-                (getSecret(character, "WALLET_PUBLIC_KEY") &&
-                    getSecret(character, "WALLET_PUBLIC_KEY")?.startsWith("0x"))
+            (getSecret(character, "WALLET_PUBLIC_KEY") &&
+                getSecret(character, "WALLET_PUBLIC_KEY")?.startsWith("0x"))
                 ? evmPlugin
                 : null,
             (getSecret(character, "EVM_PUBLIC_KEY") ||
@@ -962,16 +956,16 @@
                 ? injectivePlugin
                 : null,
             getSecret(character, "COSMOS_RECOVERY_PHRASE") &&
-            getSecret(character, "COSMOS_AVAILABLE_CHAINS") &&
-            createCosmosPlugin(),
+                getSecret(character, "COSMOS_AVAILABLE_CHAINS") &&
+                createCosmosPlugin(),
             (getSecret(character, "SOLANA_PUBLIC_KEY") ||
                 (getSecret(character, "WALLET_PUBLIC_KEY") &&
                     !getSecret(character, "WALLET_PUBLIC_KEY")?.startsWith(
-                        "0x"
+                        "0x",
                     ))) &&
-                getSecret(character, "SOLANA_ADMIN_PUBLIC_KEY") &&
-                getSecret(character, "SOLANA_PRIVATE_KEY") &&
-                getSecret(character, "SOLANA_ADMIN_PRIVATE_KEY")
+            getSecret(character, "SOLANA_ADMIN_PUBLIC_KEY") &&
+            getSecret(character, "SOLANA_PRIVATE_KEY") &&
+            getSecret(character, "SOLANA_ADMIN_PRIVATE_KEY")
                 ? nftGenerationPlugin
                 : null,
             getSecret(character, "ZEROG_PRIVATE_KEY") ? zgPlugin : null,
@@ -992,13 +986,13 @@
                 : null,
             getSecret(character, "FAL_API_KEY") ? ThreeDGenerationPlugin : null,
             ...(getSecret(character, "COINBASE_API_KEY") &&
-                getSecret(character, "COINBASE_PRIVATE_KEY")
+            getSecret(character, "COINBASE_PRIVATE_KEY")
                 ? [
-                    coinbaseMassPaymentsPlugin,
-                    tradePlugin,
-                    tokenContractPlugin,
-                    advancedTradePlugin,
-                ]
+                      coinbaseMassPaymentsPlugin,
+                      tradePlugin,
+                      tokenContractPlugin,
+                      advancedTradePlugin,
+                  ]
                 : []),
             ...(teeMode !== TEEMode.OFF && walletSecretSalt ? [teePlugin] : []),
             teeMode !== TEEMode.OFF &&
@@ -1008,18 +1002,18 @@
                 : null,
             getSecret(character, "SGX") ? sgxPlugin : null,
             getSecret(character, "ENABLE_TEE_LOG") &&
-                ((teeMode !== TEEMode.OFF && walletSecretSalt) ||
-                    getSecret(character, "SGX"))
+            ((teeMode !== TEEMode.OFF && walletSecretSalt) ||
+                getSecret(character, "SGX"))
                 ? teeLogPlugin
                 : null,
             getSecret(character, "COINBASE_API_KEY") &&
-                getSecret(character, "COINBASE_PRIVATE_KEY") &&
-                getSecret(character, "COINBASE_NOTIFICATION_URI")
+            getSecret(character, "COINBASE_PRIVATE_KEY") &&
+            getSecret(character, "COINBASE_NOTIFICATION_URI")
                 ? webhookPlugin
                 : null,
             goatPlugin,
             getSecret(character, "COINGECKO_API_KEY") ||
-                getSecret(character, "COINGECKO_PRO_API_KEY")
+            getSecret(character, "COINGECKO_PRO_API_KEY")
                 ? coingeckoPlugin
                 : null,
             getSecret(character, "EVM_PROVIDER_URL") ? goatPlugin : null,
@@ -1028,15 +1022,15 @@
                 : null,
             getSecret(character, "B2_PRIVATE_KEY") ? b2Plugin : null,
             getSecret(character, "BINANCE_API_KEY") &&
-                getSecret(character, "BINANCE_SECRET_KEY")
+            getSecret(character, "BINANCE_SECRET_KEY")
                 ? binancePlugin
                 : null,
             getSecret(character, "FLOW_ADDRESS") &&
-                getSecret(character, "FLOW_PRIVATE_KEY")
+            getSecret(character, "FLOW_PRIVATE_KEY")
                 ? flowPlugin
                 : null,
             getSecret(character, "LENS_ADDRESS") &&
-                getSecret(character, "LENS_PRIVATE_KEY")
+            getSecret(character, "LENS_PRIVATE_KEY")
                 ? lensPlugin
                 : null,
             getSecret(character, "APTOS_PRIVATE_KEY") ? aptosPlugin : null,
@@ -1063,7 +1057,7 @@
                 : null,
             getSecret(character, "BIRDEYE_API_KEY") ? birdeyePlugin : null,
             getSecret(character, "ECHOCHAMBERS_API_URL") &&
-                getSecret(character, "ECHOCHAMBERS_API_KEY")
+            getSecret(character, "ECHOCHAMBERS_API_KEY")
                 ? echoChambersPlugin
                 : null,
             getSecret(character, "LETZAI_API_KEY") ? letzAIPlugin : null,
@@ -1076,7 +1070,7 @@
                 ? genLayerPlugin
                 : null,
             getSecret(character, "AVAIL_SEED") &&
-                getSecret(character, "AVAIL_APP_ID")
+            getSecret(character, "AVAIL_APP_ID")
                 ? availPlugin
                 : null,
             getSecret(character, "OPEN_WEATHER_API_KEY")
@@ -1094,15 +1088,13 @@
                 ? hyperliquidPlugin
                 : null,
             getSecret(character, "AKASH_MNEMONIC") &&
-                getSecret(character, "AKASH_WALLET_ADDRESS")
+            getSecret(character, "AKASH_WALLET_ADDRESS")
                 ? akashPlugin
                 : null,
             getSecret(character, "QUAI_PRIVATE_KEY") ? quaiPlugin : null,
-<<<<<<< HEAD
             getSecret(character, "RESERVOIR_API_KEY")
                 ? createNFTCollectionsPlugin()
                 : null,
-            getSecret(character, "ZERO_EX_API_KEY") ? zxPlugin : null,
             getSecret(character, "PYTH_TESTNET_PROGRAM_KEY") ||
             getSecret(character, "PYTH_MAINNET_PROGRAM_KEY")
                 ? pythDataPlugin
@@ -1113,12 +1105,12 @@
                 ? lightningPlugin
                 : null,
             getSecret(character, "OPENAI_API_KEY") &&
-            parseBooleanFromText(getSecret(character, "ENABLE_OPEN_AI_COMMUNITY_PLUGIN"))
+            parseBooleanFromText(
+                getSecret(character, "ENABLE_OPEN_AI_COMMUNITY_PLUGIN"),
+            )
                 ? openaiPlugin
                 : null,
-            getSecret(character, "DEVIN_API_TOKEN")
-                ? devinPlugin
-                : null,
+            getSecret(character, "DEVIN_API_TOKEN") ? devinPlugin : null,
             getSecret(character, "HOLDSTATION_PRIVATE_KEY")
                 ? holdstationPlugin
                 : null,
@@ -1128,13 +1120,12 @@
             getSecret(character, "NVIDIA_NGC_API_KEY")
                 ? nvidiaNimPlugin
                 : null,
-            getSecret(character, "INITIA_PRIVATE_KEY") && getSecret(character, "INITIA_NODE_URL") ? initiaPlugin : null
-=======
->>>>>>> 9bd9a6d5
+            getSecret(character, "INITIA_PRIVATE_KEY") &&
+            getSecret(character, "INITIA_NODE_URL")
+                ? initiaPlugin
+                : null,
         ].filter(Boolean),
         providers: [],
-        actions: [],
-        services: [],
         managers: [],
         cacheManager: cache,
         fetch: logFetch,
@@ -1145,7 +1136,7 @@
 function initializeFsCache(baseDir: string, character: Character) {
     if (!character?.id) {
         throw new Error(
-            "initializeFsCache requires id to be set in character definition"
+            "initializeFsCache requires id to be set in character definition",
         );
     }
     const cacheDir = path.resolve(baseDir, character.id, "cache");
@@ -1157,7 +1148,7 @@
 function initializeDbCache(character: Character, db: IDatabaseCacheAdapter) {
     if (!character?.id) {
         throw new Error(
-            "initializeFsCache requires id to be set in character definition"
+            "initializeFsCache requires id to be set in character definition",
         );
     }
     const cache = new CacheManager(new DbCacheAdapter(db, character.id));
@@ -1168,7 +1159,7 @@
     cacheStore: string,
     character: Character,
     baseDir?: string,
-    db?: IDatabaseCacheAdapter
+    db?: IDatabaseCacheAdapter,
 ) {
     switch (cacheStore) {
         case CacheStore.REDIS:
@@ -1177,11 +1168,11 @@
                 const redisClient = new RedisClient(process.env.REDIS_URL);
                 if (!character?.id) {
                     throw new Error(
-                        "CacheStore.REDIS requires id to be set in character definition"
+                        "CacheStore.REDIS requires id to be set in character definition",
                     );
                 }
                 return new CacheManager(
-                    new DbCacheAdapter(redisClient, character.id) // Using DbCacheAdapter since RedisClient also implements IDatabaseCacheAdapter
+                    new DbCacheAdapter(redisClient, character.id), // Using DbCacheAdapter since RedisClient also implements IDatabaseCacheAdapter
                 );
             } else {
                 throw new Error("REDIS_URL environment variable is not set.");
@@ -1193,7 +1184,7 @@
                 return initializeDbCache(character, db);
             } else {
                 throw new Error(
-                    "Database adapter is not provided for CacheStore.Database."
+                    "Database adapter is not provided for CacheStore.Database.",
                 );
             }
 
@@ -1201,21 +1192,21 @@
             elizaLogger.info("Using File System Cache...");
             if (!baseDir) {
                 throw new Error(
-                    "baseDir must be provided for CacheStore.FILESYSTEM."
+                    "baseDir must be provided for CacheStore.FILESYSTEM.",
                 );
             }
             return initializeFsCache(baseDir, character);
 
         default:
             throw new Error(
-                `Invalid cache store: ${cacheStore} or required configuration missing.`
+                `Invalid cache store: ${cacheStore} or required configuration missing.`,
             );
     }
 }
 
 async function startAgent(
     character: Character,
-    directClient: DirectClient
+    directClient: DirectClient,
 ): Promise<AgentRuntime> {
     let db: IDatabaseAdapter & IDatabaseCacheAdapter;
     try {
@@ -1238,13 +1229,13 @@
             process.env.CACHE_STORE ?? CacheStore.DATABASE,
             character,
             "",
-            db
+            db,
         ); // "" should be replaced with dir for file system caching. THOUGHTS: might probably make this into an env
         const runtime: AgentRuntime = await createAgent(
             character,
             db,
             cache,
-            token
+            token,
         );
 
         // start services/plugins/process knowledge
@@ -1263,7 +1254,7 @@
     } catch (error) {
         elizaLogger.error(
             `Error starting agent for character ${character.name}:`,
-            error
+            error,
         );
         elizaLogger.error(error);
         if (db) {
@@ -1310,7 +1301,7 @@
 
     const notOnchainJson = !onchainJson || onchainJson == "null";
 
-  if ((notOnchainJson && charactersArg) || hasValidRemoteUrls()) {
+    if ((notOnchainJson && charactersArg) || hasValidRemoteUrls()) {
         characters = await loadCharacters(charactersArg);
     }
 
@@ -1328,7 +1319,7 @@
     // Find available port
     while (!(await checkPortAvailable(serverPort))) {
         elizaLogger.warn(
-            `Port ${serverPort} is in use, trying ${serverPort + 1}`
+            `Port ${serverPort} is in use, trying ${serverPort + 1}`,
         );
         serverPort++;
     }
@@ -1352,7 +1343,7 @@
     }
 
     elizaLogger.log(
-        "Run `pnpm start:client` to start the client and visit the outputted URL (http://localhost:5173) to chat with your agents. When running multiple agents, use client with different port `SERVER_PORT=3001 pnpm start:client`"
+        "Run `pnpm start:client` to start the client and visit the outputted URL (http://localhost:5173) to chat with your agents. When running multiple agents, use client with different port `SERVER_PORT=3001 pnpm start:client`",
     );
 };
 
