import { PGLiteDatabaseAdapter } from "@elizaos/adapter-pglite";
import { PostgresDatabaseAdapter } from "@elizaos/adapter-postgres";
import { RedisClient } from "@elizaos/adapter-redis";
import { SqliteDatabaseAdapter } from "@elizaos/adapter-sqlite";
import { AutoClientInterface } from "@elizaos/client-auto";
import { DiscordClientInterface } from "@elizaos/client-discord";
import { FarcasterAgentClient } from "@elizaos/client-farcaster";
import { LensAgentClient } from "@elizaos/client-lens";
import { SlackClientInterface } from "@elizaos/client-slack";
import { TelegramClientInterface } from "@elizaos/client-telegram";
import { TwitterClientInterface } from "@elizaos/client-twitter";
// import { ReclaimAdapter } from "@elizaos/plugin-reclaim";
import { DirectClient } from "@elizaos/client-direct";
import { PrimusAdapter } from "@elizaos/plugin-primus";

import {
    AgentRuntime,
    CacheManager,
    CacheStore,
    Character,
    Client,
    Clients,
    DbCacheAdapter,
    defaultCharacter,
    elizaLogger,
    FsCacheAdapter,
    IAgentRuntime,
    ICacheManager,
    IDatabaseAdapter,
    IDatabaseCacheAdapter,
    ModelProviderName,
    settings,
    stringToUuid,
    validateCharacterConfig,
} from "@elizaos/core";
import { zgPlugin } from "@elizaos/plugin-0g";

import { bootstrapPlugin } from "@elizaos/plugin-bootstrap";
import createGoatPlugin from "@elizaos/plugin-goat";
// import { intifacePlugin } from "@elizaos/plugin-intiface";
import { DirectClient } from "@elizaos/client-direct";
import { ThreeDGenerationPlugin } from "@elizaos/plugin-3d-generation";
import { abstractPlugin } from "@elizaos/plugin-abstract";
import { alloraPlugin } from "@elizaos/plugin-allora";
import { aptosPlugin } from "@elizaos/plugin-aptos";
import { artheraPlugin } from "@elizaos/plugin-arthera";
import { availPlugin } from "@elizaos/plugin-avail";
import { avalanchePlugin } from "@elizaos/plugin-avalanche";
import { binancePlugin } from "@elizaos/plugin-binance";
import {
    advancedTradePlugin,
    coinbaseCommercePlugin,
    coinbaseMassPaymentsPlugin,
    tokenContractPlugin,
    tradePlugin,
    webhookPlugin,
} from "@elizaos/plugin-coinbase";
import { coinmarketcapPlugin } from "@elizaos/plugin-coinmarketcap";
import { coingeckoPlugin } from "@elizaos/plugin-coingecko";
import { confluxPlugin } from "@elizaos/plugin-conflux";
import { createCosmosPlugin } from "@elizaos/plugin-cosmos";
import { cronosZkEVMPlugin } from "@elizaos/plugin-cronoszkevm";
import { echoChambersPlugin } from "@elizaos/plugin-echochambers";
import { evmPlugin } from "@elizaos/plugin-evm";
import { flowPlugin } from "@elizaos/plugin-flow";
import { fuelPlugin } from "@elizaos/plugin-fuel";
import { genLayerPlugin } from "@elizaos/plugin-genlayer";
import { imageGenerationPlugin } from "@elizaos/plugin-image-generation";
import { lensPlugin } from "@elizaos/plugin-lensNetwork";
import { multiversxPlugin } from "@elizaos/plugin-multiversx";
import { nearPlugin } from "@elizaos/plugin-near";
import { nftGenerationPlugin } from "@elizaos/plugin-nft-generation";
import { createNodePlugin } from "@elizaos/plugin-node";
import { obsidianPlugin } from "@elizaos/plugin-obsidian";
import { sgxPlugin } from "@elizaos/plugin-sgx";
import { solanaPlugin } from "@elizaos/plugin-solana";
import { solanaAgentkitPlguin } from "@elizaos/plugin-solana-agentkit";
import { autonomePlugin } from "@elizaos/plugin-autonome";
import { storyPlugin } from "@elizaos/plugin-story";
import { suiPlugin } from "@elizaos/plugin-sui";
import { TEEMode, teePlugin } from "@elizaos/plugin-tee";
import { teeLogPlugin } from "@elizaos/plugin-tee-log";
import { teeMarlinPlugin } from "@elizaos/plugin-tee-marlin";
import { tonPlugin } from "@elizaos/plugin-ton";
import { webSearchPlugin } from "@elizaos/plugin-web-search";

import { giphyPlugin } from "@elizaos/plugin-giphy";
import { letzAIPlugin } from "@elizaos/plugin-letzai";
import { thirdwebPlugin } from "@elizaos/plugin-thirdweb";
import { hyperliquidPlugin } from "@elizaos/plugin-hyperliquid";
import { zksyncEraPlugin } from "@elizaos/plugin-zksync-era";

import { OpacityAdapter } from "@elizaos/plugin-opacity";
import { openWeatherPlugin } from "@elizaos/plugin-open-weather";
import { stargazePlugin } from "@elizaos/plugin-stargaze";
import { akashPlugin } from "@elizaos/plugin-akash";
<<<<<<< HEAD
import { chainbasePlugin } from "@elizaos/plugin-chainbase";
=======
import { quaiPlugin } from "@elizaos/plugin-quai";
>>>>>>> 0bdafdae
import Database from "better-sqlite3";
import fs from "fs";
import net from "net";
import path from "path";
import { fileURLToPath } from "url";
import yargs from "yargs";
import {dominosPlugin} from "@elizaos/plugin-dominos";

const __filename = fileURLToPath(import.meta.url); // get the resolved path to the file
const __dirname = path.dirname(__filename); // get the name of the directory

export const wait = (minTime: number = 1000, maxTime: number = 3000) => {
    const waitTime =
        Math.floor(Math.random() * (maxTime - minTime + 1)) + minTime;
    return new Promise((resolve) => setTimeout(resolve, waitTime));
};

const logFetch = async (url: string, options: any) => {
    elizaLogger.debug(`Fetching ${url}`);
    // Disabled to avoid disclosure of sensitive information such as API keys
    // elizaLogger.debug(JSON.stringify(options, null, 2));
    return fetch(url, options);
};

export function parseArguments(): {
    character?: string;
    characters?: string;
} {
    try {
        return yargs(process.argv.slice(3))
            .option("character", {
                type: "string",
                description: "Path to the character JSON file",
            })
            .option("characters", {
                type: "string",
                description:
                    "Comma separated list of paths to character JSON files",
            })
            .parseSync();
    } catch (error) {
        elizaLogger.error("Error parsing arguments:", error);
        return {};
    }
}

function tryLoadFile(filePath: string): string | null {
    try {
        return fs.readFileSync(filePath, "utf8");
    } catch (e) {
        return null;
    }
}

export async function loadCharacters(
    charactersArg: string
): Promise<Character[]> {
    let characterPaths = charactersArg
        ?.split(",")
        .map((filePath) => filePath.trim());
    const loadedCharacters: Character[] = [];

    if (characterPaths?.length > 0) {
        for (const characterPath of characterPaths) {
            let content: string | null = null;
            let resolvedPath = "";

            // Try different path resolutions in order
            const pathsToTry = [
                characterPath, // exact path as specified
                path.resolve(process.cwd(), characterPath), // relative to cwd
                path.resolve(process.cwd(), "agent", characterPath), // Add this
                path.resolve(__dirname, characterPath), // relative to current script
                path.resolve(
                    __dirname,
                    "characters",
                    path.basename(characterPath)
                ), // relative to agent/characters
                path.resolve(
                    __dirname,
                    "../characters",
                    path.basename(characterPath)
                ), // relative to characters dir from agent
                path.resolve(
                    __dirname,
                    "../../characters",
                    path.basename(characterPath)
                ), // relative to project root characters dir
            ];

            elizaLogger.info(
                "Trying paths:",
                pathsToTry.map((p) => ({
                    path: p,
                    exists: fs.existsSync(p),
                }))
            );

            for (const tryPath of pathsToTry) {
                content = tryLoadFile(tryPath);
                if (content !== null) {
                    resolvedPath = tryPath;
                    break;
                }
            }

            if (content === null) {
                elizaLogger.error(
                    `Error loading character from ${characterPath}: File not found in any of the expected locations`
                );
                elizaLogger.error("Tried the following paths:");
                pathsToTry.forEach((p) => elizaLogger.error(` - ${p}`));
                process.exit(1);
            }

            try {
                const character = JSON.parse(content);
                validateCharacterConfig(character);

                // .id isn't really valid
                const characterId = character.id || character.name;
                const characterPrefix = `CHARACTER.${characterId.toUpperCase().replace(/ /g, "_")}.`;

                const characterSettings = Object.entries(process.env)
                    .filter(([key]) => key.startsWith(characterPrefix))
                    .reduce((settings, [key, value]) => {
                        const settingKey = key.slice(characterPrefix.length);
                        return { ...settings, [settingKey]: value };
                    }, {});

                if (Object.keys(characterSettings).length > 0) {
                    character.settings = character.settings || {};
                    character.settings.secrets = {
                        ...characterSettings,
                        ...character.settings.secrets,
                    };
                }

                // Handle plugins
                character.plugins = await handlePluginImporting(
                    character.plugins
                );

                loadedCharacters.push(character);
                elizaLogger.info(
                    `Successfully loaded character from: ${resolvedPath}`
                );
            } catch (e) {
                elizaLogger.error(
                    `Error parsing character from ${resolvedPath}: ${e}`
                );
                process.exit(1);
            }
        }
    }

    if (loadedCharacters.length === 0) {
        elizaLogger.info("No characters found, using default character");
        loadedCharacters.push(defaultCharacter);
    }

    return loadedCharacters;
}

async function handlePluginImporting(plugins: string[]) {
    if (plugins.length > 0) {
        elizaLogger.info("Plugins are: ", plugins);
        const importedPlugins = await Promise.all(
            plugins.map(async (plugin) => {
                try {
                    const importedPlugin = await import(plugin);
                    const functionName =
                        plugin
                            .replace("@elizaos/plugin-", "")
                            .replace(/-./g, (x) => x[1].toUpperCase()) +
                        "Plugin"; // Assumes plugin function is camelCased with Plugin suffix
                    return (
                        importedPlugin.default || importedPlugin[functionName]
                    );
                } catch (importError) {
                    elizaLogger.error(
                        `Failed to import plugin: ${plugin}`,
                        importError
                    );
                    return []; // Return null for failed imports
                }
            })
        );
        return importedPlugins;
    } else {
        return [];
    }
}

export function getTokenForProvider(
    provider: ModelProviderName,
    character: Character
): string | undefined {
    switch (provider) {
        // no key needed for llama_local or gaianet
        case ModelProviderName.LLAMALOCAL:
            return "";
        case ModelProviderName.OLLAMA:
            return "";
        case ModelProviderName.GAIANET:
            return "";
        case ModelProviderName.OPENAI:
            return (
                character.settings?.secrets?.OPENAI_API_KEY ||
                settings.OPENAI_API_KEY
            );
        case ModelProviderName.ETERNALAI:
            return (
                character.settings?.secrets?.ETERNALAI_API_KEY ||
                settings.ETERNALAI_API_KEY
            );
        case ModelProviderName.NINETEEN_AI:
            return (
                character.settings?.secrets?.NINETEEN_AI_API_KEY ||
                settings.NINETEEN_AI_API_KEY
            );
        case ModelProviderName.LLAMACLOUD:
        case ModelProviderName.TOGETHER:
            return (
                character.settings?.secrets?.LLAMACLOUD_API_KEY ||
                settings.LLAMACLOUD_API_KEY ||
                character.settings?.secrets?.TOGETHER_API_KEY ||
                settings.TOGETHER_API_KEY ||
                character.settings?.secrets?.OPENAI_API_KEY ||
                settings.OPENAI_API_KEY
            );
        case ModelProviderName.CLAUDE_VERTEX:
        case ModelProviderName.ANTHROPIC:
            return (
                character.settings?.secrets?.ANTHROPIC_API_KEY ||
                character.settings?.secrets?.CLAUDE_API_KEY ||
                settings.ANTHROPIC_API_KEY ||
                settings.CLAUDE_API_KEY
            );
        case ModelProviderName.REDPILL:
            return (
                character.settings?.secrets?.REDPILL_API_KEY ||
                settings.REDPILL_API_KEY
            );
        case ModelProviderName.OPENROUTER:
            return (
                character.settings?.secrets?.OPENROUTER ||
                settings.OPENROUTER_API_KEY
            );
        case ModelProviderName.GROK:
            return (
                character.settings?.secrets?.GROK_API_KEY ||
                settings.GROK_API_KEY
            );
        case ModelProviderName.HEURIST:
            return (
                character.settings?.secrets?.HEURIST_API_KEY ||
                settings.HEURIST_API_KEY
            );
        case ModelProviderName.GROQ:
            return (
                character.settings?.secrets?.GROQ_API_KEY ||
                settings.GROQ_API_KEY
            );
        case ModelProviderName.GALADRIEL:
            return (
                character.settings?.secrets?.GALADRIEL_API_KEY ||
                settings.GALADRIEL_API_KEY
            );
        case ModelProviderName.FAL:
            return (
                character.settings?.secrets?.FAL_API_KEY || settings.FAL_API_KEY
            );
        case ModelProviderName.ALI_BAILIAN:
            return (
                character.settings?.secrets?.ALI_BAILIAN_API_KEY ||
                settings.ALI_BAILIAN_API_KEY
            );
        case ModelProviderName.VOLENGINE:
            return (
                character.settings?.secrets?.VOLENGINE_API_KEY ||
                settings.VOLENGINE_API_KEY
            );
        case ModelProviderName.NANOGPT:
            return (
                character.settings?.secrets?.NANOGPT_API_KEY ||
                settings.NANOGPT_API_KEY
            );
        case ModelProviderName.HYPERBOLIC:
            return (
                character.settings?.secrets?.HYPERBOLIC_API_KEY ||
                settings.HYPERBOLIC_API_KEY
            );
        case ModelProviderName.VENICE:
            return (
                character.settings?.secrets?.VENICE_API_KEY ||
                settings.VENICE_API_KEY
            );
        case ModelProviderName.AKASH_CHAT_API:
            return (
                character.settings?.secrets?.AKASH_CHAT_API_KEY ||
                settings.AKASH_CHAT_API_KEY
            );
        case ModelProviderName.GOOGLE:
            return (
                character.settings?.secrets?.GOOGLE_GENERATIVE_AI_API_KEY ||
                settings.GOOGLE_GENERATIVE_AI_API_KEY
            );
        case ModelProviderName.MISTRAL:
            return (
                character.settings?.secrets?.MISTRAL_API_KEY ||
                settings.MISTRAL_API_KEY
            );
        case ModelProviderName.LETZAI:
            return (
                character.settings?.secrets?.LETZAI_API_KEY ||
                settings.LETZAI_API_KEY
            );
        case ModelProviderName.INFERA:
            return (
                character.settings?.secrets?.INFERA_API_KEY ||
                settings.INFERA_API_KEY
            );
        default:
            const errorMessage = `Failed to get token - unsupported model provider: ${provider}`;
            elizaLogger.error(errorMessage);
            throw new Error(errorMessage);
    }
}

function initializeDatabase(dataDir: string) {
    if (process.env.POSTGRES_URL) {
        elizaLogger.info("Initializing PostgreSQL connection...");
        const db = new PostgresDatabaseAdapter({
            connectionString: process.env.POSTGRES_URL,
            parseInputs: true,
        });

        // Test the connection
        db.init()
            .then(() => {
                elizaLogger.success(
                    "Successfully connected to PostgreSQL database"
                );
            })
            .catch((error) => {
                elizaLogger.error("Failed to connect to PostgreSQL:", error);
            });

        return db;
    } else if (process.env.PGLITE_DATA_DIR) {
        elizaLogger.info("Initializing PgLite adapter...");
        // `dataDir: memory://` for in memory pg
        const db = new PGLiteDatabaseAdapter({
            dataDir: process.env.PGLITE_DATA_DIR,
        });
        return db;
    } else {
        const filePath =
            process.env.SQLITE_FILE ?? path.resolve(dataDir, "db.sqlite");
        // ":memory:";
        const db = new SqliteDatabaseAdapter(new Database(filePath));
        return db;
    }
}

// also adds plugins from character file into the runtime
export async function initializeClients(
    character: Character,
    runtime: IAgentRuntime
) {
    // each client can only register once
    // and if we want two we can explicitly support it
    const clients: Record<string, any> = {};
    const clientTypes: string[] =
        character.clients?.map((str) => str.toLowerCase()) || [];
    elizaLogger.log("initializeClients", clientTypes, "for", character.name);

    // Start Auto Client if "auto" detected as a configured client
    if (clientTypes.includes(Clients.AUTO)) {
        const autoClient = await AutoClientInterface.start(runtime);
        if (autoClient) clients.auto = autoClient;
    }

    if (clientTypes.includes(Clients.DISCORD)) {
        const discordClient = await DiscordClientInterface.start(runtime);
        if (discordClient) clients.discord = discordClient;
    }

    if (clientTypes.includes(Clients.TELEGRAM)) {
        const telegramClient = await TelegramClientInterface.start(runtime);
        if (telegramClient) clients.telegram = telegramClient;
    }

    if (clientTypes.includes(Clients.TWITTER)) {
        const twitterClient = await TwitterClientInterface.start(runtime);
        if (twitterClient) {
            clients.twitter = twitterClient;
        }
    }

    if (clientTypes.includes(Clients.FARCASTER)) {
        // why is this one different :(
        const farcasterClient = new FarcasterAgentClient(runtime);
        if (farcasterClient) {
            farcasterClient.start();
            clients.farcaster = farcasterClient;
        }
    }
    if (clientTypes.includes("lens")) {
        const lensClient = new LensAgentClient(runtime);
        lensClient.start();
        clients.lens = lensClient;
    }

    elizaLogger.log("client keys", Object.keys(clients));

    // TODO: Add Slack client to the list
    // Initialize clients as an object

    if (clientTypes.includes("slack")) {
        const slackClient = await SlackClientInterface.start(runtime);
        if (slackClient) clients.slack = slackClient; // Use object property instead of push
    }

    function determineClientType(client: Client): string {
        // Check if client has a direct type identifier
        if ("type" in client) {
            return (client as any).type;
        }

        // Check constructor name
        const constructorName = client.constructor?.name;
        if (constructorName && !constructorName.includes("Object")) {
            return constructorName.toLowerCase().replace("client", "");
        }

        // Fallback: Generate a unique identifier
        return `client_${Date.now()}`;
    }

    if (character.plugins?.length > 0) {
        for (const plugin of character.plugins) {
            if (plugin.clients) {
                for (const client of plugin.clients) {
                    const startedClient = await client.start(runtime);
                    const clientType = determineClientType(client);
                    elizaLogger.debug(
                        `Initializing client of type: ${clientType}`
                    );
                    clients[clientType] = startedClient;
                }
            }
        }
    }

    return clients;
}

function getSecret(character: Character, secret: string) {
    return character.settings?.secrets?.[secret] || process.env[secret];
}

let nodePlugin: any | undefined;

export async function createAgent(
    character: Character,
    db: IDatabaseAdapter,
    cache: ICacheManager,
    token: string
): Promise<AgentRuntime> {
    elizaLogger.log(`Creating runtime for character ${character.name}`);

    nodePlugin ??= createNodePlugin();

    const teeMode = getSecret(character, "TEE_MODE") || "OFF";
    const walletSecretSalt = getSecret(character, "WALLET_SECRET_SALT");

    // Validate TEE configuration
    if (teeMode !== TEEMode.OFF && !walletSecretSalt) {
        elizaLogger.error(
            "WALLET_SECRET_SALT required when TEE_MODE is enabled"
        );
        throw new Error("Invalid TEE configuration");
    }

    let goatPlugin: any | undefined;

    if (getSecret(character, "EVM_PRIVATE_KEY")) {
        goatPlugin = await createGoatPlugin((secret) =>
            getSecret(character, secret)
        );
    }

    // Initialize Reclaim adapter if environment variables are present
    // let verifiableInferenceAdapter;
    // if (
    //     process.env.RECLAIM_APP_ID &&
    //     process.env.RECLAIM_APP_SECRET &&
    //     process.env.VERIFIABLE_INFERENCE_ENABLED === "true"
    // ) {
    //     verifiableInferenceAdapter = new ReclaimAdapter({
    //         appId: process.env.RECLAIM_APP_ID,
    //         appSecret: process.env.RECLAIM_APP_SECRET,
    //         modelProvider: character.modelProvider,
    //         token,
    //     });
    //     elizaLogger.log("Verifiable inference adapter initialized");
    // }
    // Initialize Opacity adapter if environment variables are present
    let verifiableInferenceAdapter;
    if (
        process.env.OPACITY_TEAM_ID &&
        process.env.OPACITY_CLOUDFLARE_NAME &&
        process.env.OPACITY_PROVER_URL &&
        process.env.VERIFIABLE_INFERENCE_ENABLED === "true"
    ) {
        verifiableInferenceAdapter = new OpacityAdapter({
            teamId: process.env.OPACITY_TEAM_ID,
            teamName: process.env.OPACITY_CLOUDFLARE_NAME,
            opacityProverUrl: process.env.OPACITY_PROVER_URL,
            modelProvider: character.modelProvider,
            token: token,
        });
        elizaLogger.log("Verifiable inference adapter initialized");
        elizaLogger.log("teamId", process.env.OPACITY_TEAM_ID);
        elizaLogger.log("teamName", process.env.OPACITY_CLOUDFLARE_NAME);
        elizaLogger.log("opacityProverUrl", process.env.OPACITY_PROVER_URL);
        elizaLogger.log("modelProvider", character.modelProvider);
        elizaLogger.log("token", token);
    }
    if (
        process.env.PRIMUS_APP_ID &&
        process.env.PRIMUS_APP_SECRET &&
        process.env.VERIFIABLE_INFERENCE_ENABLED === "true"){
        verifiableInferenceAdapter = new PrimusAdapter({
            appId: process.env.PRIMUS_APP_ID,
            appSecret: process.env.PRIMUS_APP_SECRET,
            attMode: "proxytls",
            modelProvider: character.modelProvider,
            token,
        });
        elizaLogger.log("Verifiable inference primus adapter initialized");
    }

    return new AgentRuntime({
        databaseAdapter: db,
        token,
        modelProvider: character.modelProvider,
        evaluators: [],
        character,
        // character.plugins are handled when clients are added
        plugins: [
            bootstrapPlugin,
            getSecret(character, "CONFLUX_CORE_PRIVATE_KEY")
                ? confluxPlugin
                : null,
            nodePlugin,
            getSecret(character, "TAVILY_API_KEY") ? webSearchPlugin : null,
            getSecret(character, "SOLANA_PUBLIC_KEY") ||
            (getSecret(character, "WALLET_PUBLIC_KEY") &&
                !getSecret(character, "WALLET_PUBLIC_KEY")?.startsWith("0x"))
                ? solanaPlugin
                : null,
            getSecret(character, "SOLANA_PRIVATE_KEY")
                ? solanaAgentkitPlguin
                : null,
            getSecret(character, "AUTONOME_JWT_TOKEN") ? autonomePlugin : null,
            (getSecret(character, "NEAR_ADDRESS") ||
                getSecret(character, "NEAR_WALLET_PUBLIC_KEY")) &&
            getSecret(character, "NEAR_WALLET_SECRET_KEY")
                ? nearPlugin
                : null,
            getSecret(character, "EVM_PUBLIC_KEY") ||
            (getSecret(character, "WALLET_PUBLIC_KEY") &&
                getSecret(character, "WALLET_PUBLIC_KEY")?.startsWith("0x"))
                ? evmPlugin
                : null,
            getSecret(character, "COSMOS_RECOVERY_PHRASE") &&
                getSecret(character, "COSMOS_AVAILABLE_CHAINS") &&
                createCosmosPlugin(),
            (getSecret(character, "SOLANA_PUBLIC_KEY") ||
                (getSecret(character, "WALLET_PUBLIC_KEY") &&
                    !getSecret(character, "WALLET_PUBLIC_KEY")?.startsWith(
                        "0x"
                    ))) &&
            getSecret(character, "SOLANA_ADMIN_PUBLIC_KEY") &&
            getSecret(character, "SOLANA_PRIVATE_KEY") &&
            getSecret(character, "SOLANA_ADMIN_PRIVATE_KEY")
                ? nftGenerationPlugin
                : null,
            getSecret(character, "ZEROG_PRIVATE_KEY") ? zgPlugin : null,
            getSecret(character, "COINMARKETCAP_API_KEY")
                ? coinmarketcapPlugin
                : null,
            getSecret(character, "COINBASE_COMMERCE_KEY")
                ? coinbaseCommercePlugin
                : null,
            getSecret(character, "FAL_API_KEY") ||
            getSecret(character, "OPENAI_API_KEY") ||
            getSecret(character, "VENICE_API_KEY") ||
            getSecret(character, "NINETEEN_AI_API_KEY") ||
            getSecret(character, "HEURIST_API_KEY") ||
            getSecret(character, "LIVEPEER_GATEWAY_URL")
                ? imageGenerationPlugin
                : null,
            getSecret(character, "FAL_API_KEY") ? ThreeDGenerationPlugin : null,
            ...(getSecret(character, "COINBASE_API_KEY") &&
            getSecret(character, "COINBASE_PRIVATE_KEY")
                ? [
                      coinbaseMassPaymentsPlugin,
                      tradePlugin,
                      tokenContractPlugin,
                      advancedTradePlugin,
                  ]
                : []),
            ...(teeMode !== TEEMode.OFF && walletSecretSalt ? [teePlugin] : []),
            getSecret(character, "SGX") ? sgxPlugin : null,
            getSecret(character, "ENABLE_TEE_LOG") &&
            ((teeMode !== TEEMode.OFF && walletSecretSalt) ||
                getSecret(character, "SGX"))
                ? teeLogPlugin
                : null,
            getSecret(character, "COINBASE_API_KEY") &&
            getSecret(character, "COINBASE_PRIVATE_KEY") &&
            getSecret(character, "COINBASE_NOTIFICATION_URI")
                ? webhookPlugin
                : null,
            goatPlugin,
            getSecret(character, "COINGECKO_API_KEY") ||
            getSecret(character, "COINGECKO_PRO_API_KEY")
                ? coingeckoPlugin
                : null,
            getSecret(character, "EVM_PROVIDER_URL") ? goatPlugin : null,
            getSecret(character, "ABSTRACT_PRIVATE_KEY")
                ? abstractPlugin
                : null,
            getSecret(character, "BINANCE_API_KEY") &&
            getSecret(character, "BINANCE_SECRET_KEY")
                ? binancePlugin
                : null,
            getSecret(character, "FLOW_ADDRESS") &&
            getSecret(character, "FLOW_PRIVATE_KEY")
                ? flowPlugin
                : null,
            getSecret(character, "LENS_ADDRESS") &&
            getSecret(character, "LENS_PRIVATE_KEY")
                ? lensPlugin
                : null,
            getSecret(character, "APTOS_PRIVATE_KEY") ? aptosPlugin : null,
            getSecret(character, "MVX_PRIVATE_KEY") ? multiversxPlugin : null,
            getSecret(character, "ZKSYNC_PRIVATE_KEY") ? zksyncEraPlugin : null,
            getSecret(character, "CRONOSZKEVM_PRIVATE_KEY")
                ? cronosZkEVMPlugin
                : null,
            getSecret(character, "TEE_MARLIN") ? teeMarlinPlugin : null,
            getSecret(character, "TON_PRIVATE_KEY") ? tonPlugin : null,
            getSecret(character, "THIRDWEB_SECRET_KEY") ? thirdwebPlugin : null,
            getSecret(character, "SUI_PRIVATE_KEY") ? suiPlugin : null,
            getSecret(character, "STORY_PRIVATE_KEY") ? storyPlugin : null,
            getSecret(character, "FUEL_PRIVATE_KEY") ? fuelPlugin : null,
            getSecret(character, "AVALANCHE_PRIVATE_KEY")
                ? avalanchePlugin
                : null,
            getSecret(character, "ECHOCHAMBERS_API_URL") &&
            getSecret(character, "ECHOCHAMBERS_API_KEY")
                ? echoChambersPlugin
                : null,
            getSecret(character, "LETZAI_API_KEY") ? letzAIPlugin : null,
            getSecret(character, "STARGAZE_ENDPOINT") ? stargazePlugin : null,
            getSecret(character, "GIPHY_API_KEY") ? giphyPlugin : null,
            getSecret(character, "GENLAYER_PRIVATE_KEY")
                ? genLayerPlugin
                : null,
            getSecret(character, "AVAIL_SEED") &&
            getSecret(character, "AVAIL_APP_ID")
                ? availPlugin
                : null,
            getSecret(character, "OPEN_WEATHER_API_KEY")
                ? openWeatherPlugin
                : null,
            getSecret(character, "OBSIDIAN_API_TOKEN") ? obsidianPlugin : null,
            getSecret(character, "ARTHERA_PRIVATE_KEY")?.startsWith("0x")
                ? artheraPlugin
                : null,
            getSecret(character, "ALLORA_API_KEY") ? alloraPlugin : null,
            getSecret(character, "HYPERLIQUID_PRIVATE_KEY")
                ? hyperliquidPlugin
                : null,
            getSecret(character, "HYPERLIQUID_TESTNET")
                ? hyperliquidPlugin
                : null,
            getSecret(character, "AKASH_MNEMONIC") &&
            getSecret(character, "AKASH_WALLET_ADDRESS")
                ? akashPlugin
                : null,
<<<<<<< HEAD
            getSecret(character, "CHAINBASE_API_KEY") ? chainbasePlugin : null,
=======
            getSecret(character, "QUAI_PRIVATE_KEY")
                ? quaiPlugin
                : null,
>>>>>>> 0bdafdae
        ].filter(Boolean),
        providers: [],
        actions: [],
        services: [],
        managers: [],
        cacheManager: cache,
        fetch: logFetch,
        verifiableInferenceAdapter,
    });
}

function initializeFsCache(baseDir: string, character: Character) {
    if (!character?.id) {
        throw new Error(
            "initializeFsCache requires id to be set in character definition"
        );
    }
    const cacheDir = path.resolve(baseDir, character.id, "cache");

    const cache = new CacheManager(new FsCacheAdapter(cacheDir));
    return cache;
}

function initializeDbCache(character: Character, db: IDatabaseCacheAdapter) {
    if (!character?.id) {
        throw new Error(
            "initializeFsCache requires id to be set in character definition"
        );
    }
    const cache = new CacheManager(new DbCacheAdapter(db, character.id));
    return cache;
}

function initializeCache(
    cacheStore: string,
    character: Character,
    baseDir?: string,
    db?: IDatabaseCacheAdapter
) {
    switch (cacheStore) {
        case CacheStore.REDIS:
            if (process.env.REDIS_URL) {
                elizaLogger.info("Connecting to Redis...");
                const redisClient = new RedisClient(process.env.REDIS_URL);
                if (!character?.id) {
                    throw new Error(
                        "CacheStore.REDIS requires id to be set in character definition"
                    );
                }
                return new CacheManager(
                    new DbCacheAdapter(redisClient, character.id) // Using DbCacheAdapter since RedisClient also implements IDatabaseCacheAdapter
                );
            } else {
                throw new Error("REDIS_URL environment variable is not set.");
            }

        case CacheStore.DATABASE:
            if (db) {
                elizaLogger.info("Using Database Cache...");
                return initializeDbCache(character, db);
            } else {
                throw new Error(
                    "Database adapter is not provided for CacheStore.Database."
                );
            }

        case CacheStore.FILESYSTEM:
            elizaLogger.info("Using File System Cache...");
            if (!baseDir) {
                throw new Error(
                    "baseDir must be provided for CacheStore.FILESYSTEM."
                );
            }
            return initializeFsCache(baseDir, character);

        default:
            throw new Error(
                `Invalid cache store: ${cacheStore} or required configuration missing.`
            );
    }
}

async function startAgent(
    character: Character,
    directClient: DirectClient
): Promise<AgentRuntime> {
    let db: IDatabaseAdapter & IDatabaseCacheAdapter;
    try {
        character.id ??= stringToUuid(character.name);
        character.username ??= character.name;

        const token = getTokenForProvider(character.modelProvider, character);
        const dataDir = path.join(__dirname, "../data");

        if (!fs.existsSync(dataDir)) {
            fs.mkdirSync(dataDir, { recursive: true });
        }

        db = initializeDatabase(dataDir) as IDatabaseAdapter &
            IDatabaseCacheAdapter;

        await db.init();

        const cache = initializeCache(
            process.env.CACHE_STORE ?? CacheStore.DATABASE,
            character,
            "",
            db
        ); // "" should be replaced with dir for file system caching. THOUGHTS: might probably make this into an env
        const runtime: AgentRuntime = await createAgent(
            character,
            db,
            cache,
            token
        );

        // start services/plugins/process knowledge
        await runtime.initialize();

        // start assigned clients
        runtime.clients = await initializeClients(character, runtime);

        // add to container
        directClient.registerAgent(runtime);

        // report to console
        elizaLogger.debug(`Started ${character.name} as ${runtime.agentId}`);

        return runtime;
    } catch (error) {
        elizaLogger.error(
            `Error starting agent for character ${character.name}:`,
            error
        );
        elizaLogger.error(error);
        if (db) {
            await db.close();
        }
        throw error;
    }
}

const checkPortAvailable = (port: number): Promise<boolean> => {
    return new Promise((resolve) => {
        const server = net.createServer();

        server.once("error", (err: NodeJS.ErrnoException) => {
            if (err.code === "EADDRINUSE") {
                resolve(false);
            }
        });

        server.once("listening", () => {
            server.close();
            resolve(true);
        });

        server.listen(port);
    });
};

const startAgents = async () => {
    const directClient = new DirectClient();
    let serverPort = parseInt(settings.SERVER_PORT || "3000");
    const args = parseArguments();
    let charactersArg = args.characters || args.character;
    let characters = [defaultCharacter];

    if (charactersArg) {
        characters = await loadCharacters(charactersArg);
    }

    try {
        for (const character of characters) {
            await startAgent(character, directClient);
        }
    } catch (error) {
        elizaLogger.error("Error starting agents:", error);
    }

    // Find available port
    while (!(await checkPortAvailable(serverPort))) {
        elizaLogger.warn(
            `Port ${serverPort} is in use, trying ${serverPort + 1}`
        );
        serverPort++;
    }

    // upload some agent functionality into directClient
    directClient.startAgent = async (character) => {
        // Handle plugins
        character.plugins = await handlePluginImporting(character.plugins);

        // wrap it so we don't have to inject directClient later
        return startAgent(character, directClient);
    };

    directClient.start(serverPort);

    if (serverPort !== parseInt(settings.SERVER_PORT || "3000")) {
        elizaLogger.log(`Server started on alternate port ${serverPort}`);
    }

    elizaLogger.log(
        "Run `pnpm start:client` to start the client and visit the outputted URL (http://localhost:5173) to chat with your agents. When running multiple agents, use client with different port `SERVER_PORT=3001 pnpm start:client`"
    );
};

startAgents().catch((error) => {
    elizaLogger.error("Unhandled error in startAgents:", error);
    process.exit(1);
});<|MERGE_RESOLUTION|>--- conflicted
+++ resolved
@@ -94,18 +94,15 @@
 import { openWeatherPlugin } from "@elizaos/plugin-open-weather";
 import { stargazePlugin } from "@elizaos/plugin-stargaze";
 import { akashPlugin } from "@elizaos/plugin-akash";
-<<<<<<< HEAD
 import { chainbasePlugin } from "@elizaos/plugin-chainbase";
-=======
 import { quaiPlugin } from "@elizaos/plugin-quai";
->>>>>>> 0bdafdae
 import Database from "better-sqlite3";
 import fs from "fs";
 import net from "net";
 import path from "path";
 import { fileURLToPath } from "url";
 import yargs from "yargs";
-import {dominosPlugin} from "@elizaos/plugin-dominos";
+import { dominosPlugin } from "@elizaos/plugin-dominos";
 
 const __filename = fileURLToPath(import.meta.url); // get the resolved path to the file
 const __dirname = path.dirname(__filename); // get the name of the directory
@@ -633,7 +630,8 @@
     if (
         process.env.PRIMUS_APP_ID &&
         process.env.PRIMUS_APP_SECRET &&
-        process.env.VERIFIABLE_INFERENCE_ENABLED === "true"){
+        process.env.VERIFIABLE_INFERENCE_ENABLED === "true"
+    ) {
         verifiableInferenceAdapter = new PrimusAdapter({
             appId: process.env.PRIMUS_APP_ID,
             appSecret: process.env.PRIMUS_APP_SECRET,
@@ -795,13 +793,8 @@
             getSecret(character, "AKASH_WALLET_ADDRESS")
                 ? akashPlugin
                 : null,
-<<<<<<< HEAD
             getSecret(character, "CHAINBASE_API_KEY") ? chainbasePlugin : null,
-=======
-            getSecret(character, "QUAI_PRIVATE_KEY")
-                ? quaiPlugin
-                : null,
->>>>>>> 0bdafdae
+            getSecret(character, "QUAI_PRIVATE_KEY") ? quaiPlugin : null,
         ].filter(Boolean),
         providers: [],
         actions: [],
