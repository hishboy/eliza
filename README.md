# Eliza 🤖

<div align="center">
  <img src="./docs/static/img/eliza_banner.jpg" alt="Eliza Banner" width="100%" />
</div>

<div align="center">

📖 [Documentation](https://elizaos.github.io/eliza/) | 🎯 [Examples](https://github.com/thejoven/awesome-eliza)

</div>

## 🌍 README Translations

<<<<<<< HEAD
[中文说明](./README_CN.md) | [日本語の説明](./README_JA.md) | [한국어 설명](./README_KOR.md) | [Français](./README_FR.md) | [Português](./README_PTBR.md) | [Türkçe](./README_TR.md) | [Русский](./README_RU.md) | [Español](./README_ES.md) | [Italiano](./README_IT.md) | [ไทย](./README_TH.md) | [Deutsch](./README_DE.md) | [Tiếng Việt](./README_VI.md) | [עִברִית](https://github.com/elizaos/Elisa/blob/main/README_HE.md) | [Tagalog](./README_TG.md) | [Polski](./README_PL.md) | [Arabic](./README_AR.md) | [Hungarian](./README_HU.md)
=======
[中文说明](./README_CN.md) | [日本語の説明](./README_JA.md) | [한국어 설명](./README_KOR.md) | [Français](./README_FR.md) | [Português](./README_PTBR.md) | [Türkçe](./README_TR.md) | [Русский](./README_RU.md) | [Español](./README_ES.md) | [Italiano](./README_IT.md) | [ไทย](./README_TH.md) | [Deutsch](./README_DE.md) | [Tiếng Việt](./README_VI.md) | [עִברִית](https://github.com/elizaos/Elisa/blob/main/README_HE.md) | [Tagalog](./README_TG.md) | [Polski](./README_PL.md)

## 🚩 Overview

<div align="center">
  <img src="./docs/static/img/eliza_diagram.jpg" alt="Eliza Diagram" width="100%" />
</div>
>>>>>>> 961e3424

## ✨ Features

- 🛠️ Full-featured Discord, Twitter and Telegram connectors
- 🔗 Support for every model (Llama, Grok, OpenAI, Anthropic, etc.)
- 👥 Multi-agent and room support
- 📚 Easily ingest and interact with your documents
- 💾 Retrievable memory and document store
- 🚀 Highly extensible - create your own actions and clients
- ☁️ Supports many models (local Llama, OpenAI, Anthropic, Groq, etc.)
- 📦 Just works!

## Video Tutorials

[AI Agent Dev School](https://www.youtube.com/watch?v=ArptLpQiKfI&list=PLx5pnFXdPTRzWla0RaOxALTSTnVq53fKL)

## 🎯 Use Cases

- 🤖 Chatbots
- 🕵️ Autonomous Agents
- 📈 Business Process Handling
- 🎮 Video Game NPCs
- 🧠 Trading

## 🚀 Quick Start

### Prerequisites

- [Python 2.7+](https://www.python.org/downloads/)
- [Node.js 23+](https://docs.npmjs.com/downloading-and-installing-node-js-and-npm)
- [pnpm](https://pnpm.io/installation)

> **Note for Windows Users:** [WSL 2](https://learn.microsoft.com/en-us/windows/wsl/install-manual) is required.

### Use the Starter (Recommended)

```bash
git clone https://github.com/elizaos/eliza-starter.git
cd eliza-starter
cp .env.example .env
pnpm i && pnpm build && pnpm start
```
Once the agent is running, You should see the message to run "pnpm start:client" at the end.
Open another terminal and move to same directory and then run below command and follow the URL to chat to your agent.
```bash
pnpm start:client
```

Then read the [Documentation](https://elizaos.github.io/eliza/) to learn how to customize your Eliza.

### Manually Start Eliza (Only recommended if you know what you are doing)

```bash
# Clone the repository
git clone https://github.com/elizaos/eliza.git

# Checkout the latest release
# This project iterates fast, so we recommend checking out the latest release
git checkout $(git describe --tags --abbrev=0)
```

### Start Eliza with Gitpod

[![Open in Gitpod](https://gitpod.io/button/open-in-gitpod.svg)](https://gitpod.io/#https://github.com/elizaos/eliza/tree/main)

### Edit the .env file

Copy .env.example to .env and fill in the appropriate values.

```
cp .env.example .env
```

Note: .env is optional. If you're planning to run multiple distinct agents, you can pass secrets through the character JSON

### Automatically Start Eliza

This will run everything to set up the project and start the bot with the default character.

```bash
sh scripts/start.sh
```

### Edit the character file

1. Open `packages/core/src/defaultCharacter.ts` to modify the default character. Uncomment and edit.

2. To load custom characters:
    - Use `pnpm start --characters="path/to/your/character.json"`
    - Multiple character files can be loaded simultaneously
3. Connect with X (Twitter)
    - change `"clients": []` to `"clients": ["twitter"]` in the character file to connect with X

### Manually Start Eliza

```bash
pnpm i
pnpm build
pnpm start

# The project iterates fast, sometimes you need to clean the project if you are coming back to the project
pnpm clean
```

#### Additional Requirements

You may need to install Sharp. If you see an error when starting up, try installing it with the following command:

```
pnpm install --include=optional sharp
```

### Community & contact

- [GitHub Issues](https://github.com/elizaos/eliza/issues). Best for: bugs you encounter using Eliza, and feature proposals.
- [Discord](https://discord.gg/ai16z). Best for: sharing your applications and hanging out with the community.

## Contributors

<a href="https://github.com/elizaos/eliza/graphs/contributors">
  <img src="https://contrib.rocks/image?repo=elizaos/eliza" />
</a>

## Star History

[![Star History Chart](https://api.star-history.com/svg?repos=elizaos/eliza&type=Date)](https://star-history.com/#elizaos/eliza&Date)
<|MERGE_RESOLUTION|>--- conflicted
+++ resolved
@@ -1,151 +1,147 @@
-# Eliza 🤖
-
-<div align="center">
-  <img src="./docs/static/img/eliza_banner.jpg" alt="Eliza Banner" width="100%" />
-</div>
-
-<div align="center">
-
-📖 [Documentation](https://elizaos.github.io/eliza/) | 🎯 [Examples](https://github.com/thejoven/awesome-eliza)
-
-</div>
-
-## 🌍 README Translations
-
-<<<<<<< HEAD
-[中文说明](./README_CN.md) | [日本語の説明](./README_JA.md) | [한국어 설명](./README_KOR.md) | [Français](./README_FR.md) | [Português](./README_PTBR.md) | [Türkçe](./README_TR.md) | [Русский](./README_RU.md) | [Español](./README_ES.md) | [Italiano](./README_IT.md) | [ไทย](./README_TH.md) | [Deutsch](./README_DE.md) | [Tiếng Việt](./README_VI.md) | [עִברִית](https://github.com/elizaos/Elisa/blob/main/README_HE.md) | [Tagalog](./README_TG.md) | [Polski](./README_PL.md) | [Arabic](./README_AR.md) | [Hungarian](./README_HU.md)
-=======
-[中文说明](./README_CN.md) | [日本語の説明](./README_JA.md) | [한국어 설명](./README_KOR.md) | [Français](./README_FR.md) | [Português](./README_PTBR.md) | [Türkçe](./README_TR.md) | [Русский](./README_RU.md) | [Español](./README_ES.md) | [Italiano](./README_IT.md) | [ไทย](./README_TH.md) | [Deutsch](./README_DE.md) | [Tiếng Việt](./README_VI.md) | [עִברִית](https://github.com/elizaos/Elisa/blob/main/README_HE.md) | [Tagalog](./README_TG.md) | [Polski](./README_PL.md)
-
-## 🚩 Overview
-
-<div align="center">
-  <img src="./docs/static/img/eliza_diagram.jpg" alt="Eliza Diagram" width="100%" />
-</div>
->>>>>>> 961e3424
-
-## ✨ Features
-
-- 🛠️ Full-featured Discord, Twitter and Telegram connectors
-- 🔗 Support for every model (Llama, Grok, OpenAI, Anthropic, etc.)
-- 👥 Multi-agent and room support
-- 📚 Easily ingest and interact with your documents
-- 💾 Retrievable memory and document store
-- 🚀 Highly extensible - create your own actions and clients
-- ☁️ Supports many models (local Llama, OpenAI, Anthropic, Groq, etc.)
-- 📦 Just works!
-
-## Video Tutorials
-
-[AI Agent Dev School](https://www.youtube.com/watch?v=ArptLpQiKfI&list=PLx5pnFXdPTRzWla0RaOxALTSTnVq53fKL)
-
-## 🎯 Use Cases
-
-- 🤖 Chatbots
-- 🕵️ Autonomous Agents
-- 📈 Business Process Handling
-- 🎮 Video Game NPCs
-- 🧠 Trading
-
-## 🚀 Quick Start
-
-### Prerequisites
-
-- [Python 2.7+](https://www.python.org/downloads/)
-- [Node.js 23+](https://docs.npmjs.com/downloading-and-installing-node-js-and-npm)
-- [pnpm](https://pnpm.io/installation)
-
-> **Note for Windows Users:** [WSL 2](https://learn.microsoft.com/en-us/windows/wsl/install-manual) is required.
-
-### Use the Starter (Recommended)
-
-```bash
-git clone https://github.com/elizaos/eliza-starter.git
-cd eliza-starter
-cp .env.example .env
-pnpm i && pnpm build && pnpm start
-```
-Once the agent is running, You should see the message to run "pnpm start:client" at the end.
-Open another terminal and move to same directory and then run below command and follow the URL to chat to your agent.
-```bash
-pnpm start:client
-```
-
-Then read the [Documentation](https://elizaos.github.io/eliza/) to learn how to customize your Eliza.
-
-### Manually Start Eliza (Only recommended if you know what you are doing)
-
-```bash
-# Clone the repository
-git clone https://github.com/elizaos/eliza.git
-
-# Checkout the latest release
-# This project iterates fast, so we recommend checking out the latest release
-git checkout $(git describe --tags --abbrev=0)
-```
-
-### Start Eliza with Gitpod
-
-[![Open in Gitpod](https://gitpod.io/button/open-in-gitpod.svg)](https://gitpod.io/#https://github.com/elizaos/eliza/tree/main)
-
-### Edit the .env file
-
-Copy .env.example to .env and fill in the appropriate values.
-
-```
-cp .env.example .env
-```
-
-Note: .env is optional. If you're planning to run multiple distinct agents, you can pass secrets through the character JSON
-
-### Automatically Start Eliza
-
-This will run everything to set up the project and start the bot with the default character.
-
-```bash
-sh scripts/start.sh
-```
-
-### Edit the character file
-
-1. Open `packages/core/src/defaultCharacter.ts` to modify the default character. Uncomment and edit.
-
-2. To load custom characters:
-    - Use `pnpm start --characters="path/to/your/character.json"`
-    - Multiple character files can be loaded simultaneously
-3. Connect with X (Twitter)
-    - change `"clients": []` to `"clients": ["twitter"]` in the character file to connect with X
-
-### Manually Start Eliza
-
-```bash
-pnpm i
-pnpm build
-pnpm start
-
-# The project iterates fast, sometimes you need to clean the project if you are coming back to the project
-pnpm clean
-```
-
-#### Additional Requirements
-
-You may need to install Sharp. If you see an error when starting up, try installing it with the following command:
-
-```
-pnpm install --include=optional sharp
-```
-
-### Community & contact
-
-- [GitHub Issues](https://github.com/elizaos/eliza/issues). Best for: bugs you encounter using Eliza, and feature proposals.
-- [Discord](https://discord.gg/ai16z). Best for: sharing your applications and hanging out with the community.
-
-## Contributors
-
-<a href="https://github.com/elizaos/eliza/graphs/contributors">
-  <img src="https://contrib.rocks/image?repo=elizaos/eliza" />
-</a>
-
-## Star History
-
-[![Star History Chart](https://api.star-history.com/svg?repos=elizaos/eliza&type=Date)](https://star-history.com/#elizaos/eliza&Date)
+# Eliza 🤖
+
+<div align="center">
+  <img src="./docs/static/img/eliza_banner.jpg" alt="Eliza Banner" width="100%" />
+</div>
+
+<div align="center">
+
+📖 [Documentation](https://elizaos.github.io/eliza/) | 🎯 [Examples](https://github.com/thejoven/awesome-eliza)
+
+</div>
+
+## 🌍 README Translations
+
+[中文说明](./README_CN.md) | [日本語の説明](./README_JA.md) | [한국어 설명](./README_KOR.md) | [Français](./README_FR.md) | [Português](./README_PTBR.md) | [Türkçe](./README_TR.md) | [Русский](./README_RU.md) | [Español](./README_ES.md) | [Italiano](./README_IT.md) | [ไทย](./README_TH.md) | [Deutsch](./README_DE.md) | [Tiếng Việt](./README_VI.md) | [עִברִית](https://github.com/elizaos/Elisa/blob/main/README_HE.md) | [Tagalog](./README_TG.md) | [Polski](./README_PL.md) | [Arabic](./README_AR.md) | [Hungarian](./README_HU.md)
+
+## 🚩 Overview
+
+<div align="center">
+  <img src="./docs/static/img/eliza_diagram.jpg" alt="Eliza Diagram" width="100%" />
+</div>
+
+## ✨ Features
+
+- 🛠️ Full-featured Discord, Twitter and Telegram connectors
+- 🔗 Support for every model (Llama, Grok, OpenAI, Anthropic, etc.)
+- 👥 Multi-agent and room support
+- 📚 Easily ingest and interact with your documents
+- 💾 Retrievable memory and document store
+- 🚀 Highly extensible - create your own actions and clients
+- ☁️ Supports many models (local Llama, OpenAI, Anthropic, Groq, etc.)
+- 📦 Just works!
+
+## Video Tutorials
+
+[AI Agent Dev School](https://www.youtube.com/watch?v=ArptLpQiKfI&list=PLx5pnFXdPTRzWla0RaOxALTSTnVq53fKL)
+
+## 🎯 Use Cases
+
+- 🤖 Chatbots
+- 🕵️ Autonomous Agents
+- 📈 Business Process Handling
+- 🎮 Video Game NPCs
+- 🧠 Trading
+
+## 🚀 Quick Start
+
+### Prerequisites
+
+- [Python 2.7+](https://www.python.org/downloads/)
+- [Node.js 23+](https://docs.npmjs.com/downloading-and-installing-node-js-and-npm)
+- [pnpm](https://pnpm.io/installation)
+
+> **Note for Windows Users:** [WSL 2](https://learn.microsoft.com/en-us/windows/wsl/install-manual) is required.
+
+### Use the Starter (Recommended)
+
+```bash
+git clone https://github.com/elizaos/eliza-starter.git
+cd eliza-starter
+cp .env.example .env
+pnpm i && pnpm build && pnpm start
+```
+Once the agent is running, You should see the message to run "pnpm start:client" at the end.
+Open another terminal and move to same directory and then run below command and follow the URL to chat to your agent.
+```bash
+pnpm start:client
+```
+
+Then read the [Documentation](https://elizaos.github.io/eliza/) to learn how to customize your Eliza.
+
+### Manually Start Eliza (Only recommended if you know what you are doing)
+
+```bash
+# Clone the repository
+git clone https://github.com/elizaos/eliza.git
+
+# Checkout the latest release
+# This project iterates fast, so we recommend checking out the latest release
+git checkout $(git describe --tags --abbrev=0)
+```
+
+### Start Eliza with Gitpod
+
+[![Open in Gitpod](https://gitpod.io/button/open-in-gitpod.svg)](https://gitpod.io/#https://github.com/elizaos/eliza/tree/main)
+
+### Edit the .env file
+
+Copy .env.example to .env and fill in the appropriate values.
+
+```
+cp .env.example .env
+```
+
+Note: .env is optional. If you're planning to run multiple distinct agents, you can pass secrets through the character JSON
+
+### Automatically Start Eliza
+
+This will run everything to set up the project and start the bot with the default character.
+
+```bash
+sh scripts/start.sh
+```
+
+### Edit the character file
+
+1. Open `packages/core/src/defaultCharacter.ts` to modify the default character. Uncomment and edit.
+
+2. To load custom characters:
+    - Use `pnpm start --characters="path/to/your/character.json"`
+    - Multiple character files can be loaded simultaneously
+3. Connect with X (Twitter)
+    - change `"clients": []` to `"clients": ["twitter"]` in the character file to connect with X
+
+### Manually Start Eliza
+
+```bash
+pnpm i
+pnpm build
+pnpm start
+
+# The project iterates fast, sometimes you need to clean the project if you are coming back to the project
+pnpm clean
+```
+
+#### Additional Requirements
+
+You may need to install Sharp. If you see an error when starting up, try installing it with the following command:
+
+```
+pnpm install --include=optional sharp
+```
+
+### Community & contact
+
+- [GitHub Issues](https://github.com/elizaos/eliza/issues). Best for: bugs you encounter using Eliza, and feature proposals.
+- [Discord](https://discord.gg/ai16z). Best for: sharing your applications and hanging out with the community.
+
+## Contributors
+
+<a href="https://github.com/elizaos/eliza/graphs/contributors">
+  <img src="https://contrib.rocks/image?repo=elizaos/eliza" />
+</a>
+
+## Star History
+
+[![Star History Chart](https://api.star-history.com/svg?repos=elizaos/eliza&type=Date)](https://star-history.com/#elizaos/eliza&Date)