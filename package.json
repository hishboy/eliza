{
  "name": "eliza",
  "scripts": {
<<<<<<< HEAD
    "clean": "rm -rf dist .turbo node_modules .turbo-tsconfig.json tsconfig.tsbuildinfo",
    "cli": "bun --filter=@elizaos/cli cli",
    "lint": "biome ci --config-path=./biome.json",
	"format": "biome format --write --config-path=./biome.json",
    "preinstall": "npx only-allow bun",
    "migrate": "turbo run migrate --filter=./packages/plugin-sql",
    "migrate:generate": "turbo run migrate:generate --filter=./packages/plugin-sql",
    "swarm": "LOG_LEVEL=trace turbo run build --filter=./packages/core && LOG_LEVEL=trace concurrently \"turbo run start --filter=@elizaos/agent -- --swarm \" \"turbo run start --filter=!@elizaos/agent --filter=!@elizaos/docs --filter=!@elizaos/core\"",
    "swarm:scenario": "turbo run build --filter=./packages/core && concurrently \"turbo run start --filter=@elizaos/agent -- --swarm --scenario \" \"turbo run start --filter=!@elizaos/agent --filter=!@elizaos/docs --filter=!@elizaos/core\"",
    "build": "turbo run build --filter=./packages/core && turbo run build --filter=./packages/plugin-sql && turbo run build --filter=!./packages/docs",
    "build:docs": "turbo run build --filter=./packages/docs",
=======
    "format": "biome format .",
    "clean": "rm -rf **/node_modules **/dist **/.turbo ",
    "cli": "bun --filter=@elizaos/eliza-dev cli",
    "lint": "turbo run lint:fix --filter=./packages/*",
    "check": "biome check . --fix --unsafe --verbose",
    "preinstall": "npx only-allow bun",
    "migrate": "turbo run migrate --filter=./packages/plugin-sql",
    "migrate:generate": "turbo run migrate:generate --filter=./packages/plugin-sql",
    "build": "turbo run build --filter=./packages/core && turbo run build --filter=./packages/*",
>>>>>>> ace6f99d
    "build:core": "turbo run build --filter=./packages/core",
    "build:cli": "turbo run build --filter=./packages/cli && cd packages/cli && bun link",
    "build:docker": "turbo run build --filter=./packages/core && turbo run build --filter=./packages/* --filter=!./packages/docs",
    "start": "turbo run start --filter=!./packages/docs",
    "agent": "turbo run start --filter=@elizaos/the-org",
    "dev": "turbo run build --filter=./packages/core && turbo run dev --filter=!./packages/core --filter=!./packages/docs --concurrency=20",
    "release": "bun run build && bun format && npx lerna publish --no-private --force-publish",
    "docker:build": "bash ./scripts/docker.sh build",
    "docker:run": "bash ./scripts/docker.sh run",
    "docker:bash": "bash ./scripts/docker.sh bash",
    "docker:start": "bash ./scripts/docker.sh start",
    "docker": "bun docker:build && bun docker:run && bun docker:bash",
    "test": "turbo run test --filter=@elizaos/the-org"
  },
  "devDependencies": {
    "@biomejs/biome": "^1.9.4",
    "@types/bun": "latest",
    "@types/node": "^22.13.9",
    "@vitest/eslint-plugin": "1.0.1",
    "bun": "1.2.2",
    "concurrently": "9.1.0",
    "cross-env": "7.0.3",
    "husky": "9.1.7",
    "lerna": "8.1.5",
    "only-allow": "^1.2.1",
    "turbo": "2.3.3",
    "typedoc": "0.26.11",
    "typescript": "5.8.2",
    "vite": "5.4.12",
    "vitest": "3.0.5"
  },
  "bun": {
    "overrides": {
      "onnxruntime-node": "1.20.1",
      "@ai-sdk/provider": "1.0.6",
      "@ai-sdk/provider-utils": "2.1.6",
      "cookie": "0.7.0",
      "bs58": "5.0.0",
      "secp256k1": "5.0.1",
      "minipass": "7.1.2"
    }
  },
  "engines": {
    "node": "23.3.0"
  },
  "dependencies": {
    "zod": "3.24.1"
  },
  "packageManager": "bun@1.2.2",
  "workspaces": [
    "packages/*"
  ],
  "module": "index.ts",
  "type": "module",
  "resolutions": {
    "@nrwl/devkit": "19.8.13",
    "@nrwl/tao": "19.8.13",
    "zod": "3.24.1"
  }
}<|MERGE_RESOLUTION|>--- conflicted
+++ resolved
@@ -1,11 +1,10 @@
 {
   "name": "eliza",
   "scripts": {
-<<<<<<< HEAD
     "clean": "rm -rf dist .turbo node_modules .turbo-tsconfig.json tsconfig.tsbuildinfo",
     "cli": "bun --filter=@elizaos/cli cli",
     "lint": "biome ci --config-path=./biome.json",
-	"format": "biome format --write --config-path=./biome.json",
+	  "format": "biome format --write --config-path=./biome.json",
     "preinstall": "npx only-allow bun",
     "migrate": "turbo run migrate --filter=./packages/plugin-sql",
     "migrate:generate": "turbo run migrate:generate --filter=./packages/plugin-sql",
@@ -13,17 +12,6 @@
     "swarm:scenario": "turbo run build --filter=./packages/core && concurrently \"turbo run start --filter=@elizaos/agent -- --swarm --scenario \" \"turbo run start --filter=!@elizaos/agent --filter=!@elizaos/docs --filter=!@elizaos/core\"",
     "build": "turbo run build --filter=./packages/core && turbo run build --filter=./packages/plugin-sql && turbo run build --filter=!./packages/docs",
     "build:docs": "turbo run build --filter=./packages/docs",
-=======
-    "format": "biome format .",
-    "clean": "rm -rf **/node_modules **/dist **/.turbo ",
-    "cli": "bun --filter=@elizaos/eliza-dev cli",
-    "lint": "turbo run lint:fix --filter=./packages/*",
-    "check": "biome check . --fix --unsafe --verbose",
-    "preinstall": "npx only-allow bun",
-    "migrate": "turbo run migrate --filter=./packages/plugin-sql",
-    "migrate:generate": "turbo run migrate:generate --filter=./packages/plugin-sql",
-    "build": "turbo run build --filter=./packages/core && turbo run build --filter=./packages/*",
->>>>>>> ace6f99d
     "build:core": "turbo run build --filter=./packages/core",
     "build:cli": "turbo run build --filter=./packages/cli && cd packages/cli && bun link",
     "build:docker": "turbo run build --filter=./packages/core && turbo run build --filter=./packages/* --filter=!./packages/docs",
