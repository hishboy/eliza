--- conflicted
+++ resolved
@@ -54,21 +54,11 @@
       "@polkadot/types-create": "10.13.1",
       "@polkadot/types-codec": "10.13.1",
       "@polkadot/keyring": "12.6.2",
-      "ai": "4.1.16",
-      "@ai-sdk/openai": "1.1.9",
-      "@ai-sdk/provider": "1.0.7",
+      "@ai-sdk/provider": "1.0.6",
       "@ai-sdk/provider-utils": "2.1.6",
       "cookie": "0.7.0",
       "bs58": "5.0.0",
-<<<<<<< HEAD
-      "@coral-xyz/anchor": "0.28.0",
-      "zod": "3.24.1"
-    },
-    "patchedDependencies": {
-      "@solana-developers/helpers": "patches/@solana-developers__helpers.patch"
-=======
       "@coral-xyz/anchor": "0.28.0"
->>>>>>> 6f40883c
     }
   },
   "engines": {
@@ -80,7 +70,6 @@
     "@deepgram/sdk": "^3.9.0",
     "@injectivelabs/sdk-ts": "^1.14.33",
     "@vitest/eslint-plugin": "1.0.1",
-    "ai": "4.1.16",
     "amqplib": "0.10.5",
     "bs58": "4.0.0",
     "csv-parse": "5.6.0",
@@ -89,10 +78,7 @@
     "optional": "0.1.4",
     "pnpm": "9.15.0",
     "sharp": "0.33.5",
-<<<<<<< HEAD
-=======
     "ws": "8.18.0",
->>>>>>> 6f40883c
     "zod": "3.24.1"
   },
   "packageManager": "pnpm@9.15.0",
