--- conflicted
+++ resolved
@@ -242,19 +242,12 @@
 VOLENGINE_EMBEDDING_MODEL= # Default: doubao-embedding
 
 # DeepSeek Configuration
-<<<<<<< HEAD
-DEEPSEEK_API_URL=      # Default: https://api.deepseek.com
-SMALL_DEEPSEEK_MODEL=  # Default: deepseek-chat
-MEDIUM_DEEPSEEK_MODEL= # Default: deepseek-chat
-LARGE_DEEPSEEK_MODEL=  # Default: deepseek-chat
-=======
 DEEPSEEK_API_KEY=              #Your DeepSeek API key
 DEEPSEEK_API_URL=              # Default: https://api.deepseek.com
 SMALL_DEEPSEEK_MODEL=          # Default: deepseek-chat
 MEDIUM_DEEPSEEK_MODEL=         # Default: deepseek-chat
 LARGE_DEEPSEEK_MODEL=          # Default: deepseek-chat
 
->>>>>>> 60116c58
 
 # fal.ai Configuration
 FAL_API_KEY=
@@ -382,9 +375,6 @@
 TEE_MODE=OFF        # LOCAL | DOCKER | PRODUCTION
 WALLET_SECRET_SALT= # ONLY define if you want to use TEE Plugin, otherwise it will throw errors
 
-<<<<<<< HEAD
-ENABLE_TEE_LOG=false # Set to true to enable TEE logging, only available when running eliza in TEE
-=======
 
 # TEE Verifiable Log Configuration
 VLOG=                          # true/false;  if you want to use TEE Verifiable Log, set this to "true"
@@ -419,7 +409,6 @@
 WHATSAPP_WEBHOOK_VERIFY_TOKEN=  # Custom string for webhook verification
 WHATSAPP_API_VERSION=v17.0      # WhatsApp API version (default: v17.0)
 ENABLE_TEE_LOG=false            # Set to true to enable TEE logging, only available when running eliza in TEE
->>>>>>> 60116c58
 
 # Flow Blockchain Configuration
 FLOW_ADDRESS=
@@ -516,15 +505,11 @@
 GIPHY_API_KEY=
 
 # OpenWeather
-<<<<<<< HEAD
-OPEN_WEATHER_API_KEY= # OpenWeather API key
-=======
 OPEN_WEATHER_API_KEY=           # OpenWeather API key
 
 #GITCOIN Passport
 PASSPORT_API_KEY= #Gitcoin Passport key
 PASSPORT_SCORER= #Scorer number
->>>>>>> 60116c58
 
 # EchoChambers Configuration
 ECHOCHAMBERS_API_URL=http://127.0.0.1:3333
